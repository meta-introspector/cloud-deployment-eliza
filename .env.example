####################################
#### Server & DB Configurations ####
####################################

# Cache Configs
CACHE_STORE=database # Defaults to database. Other available cache store: redis and filesystem
<<<<<<< HEAD
REDIS_URL=           # Redis URL - could be a local redis instance or cloud hosted redis. Also support rediss:// URLs
=======
REDIS_URL= # Redis URL - could be a local redis instance or cloud hosted redis. Also support rediss:// URLs
PGLITE_DATA_DIR= #../pgLite/ if selecting a directory   --- or memory:// if selecting in memory

# Eliza Port Config
SERVER_PORT=3000
>>>>>>> 82607be2

# Supabase Configuration
SUPABASE_URL=
SUPABASE_ANON_KEY=

###############################
#### Client Configurations ####
###############################

# Discord Configuration
DISCORD_APPLICATION_ID=
DISCORD_API_TOKEN=        # Bot token
DISCORD_VOICE_CHANNEL_ID= # The ID of the voice channel the bot should join (optional)

<<<<<<< HEAD
# AI Model API Keys
OPENAI_API_KEY=         # OpenAI API key, starting with sk-
OPENAI_API_URL=         # OpenAI API Endpoint (optional), Default: https://api.openai.com/v1
SMALL_OPENAI_MODEL=     # Default: gpt-4o-mini
MEDIUM_OPENAI_MODEL=    # Default: gpt-4o
LARGE_OPENAI_MODEL=     # Default: gpt-4o
EMBEDDING_OPENAI_MODEL= # Default: text-embedding-3-small
IMAGE_OPENAI_MODEL=     # Default: dall-e-3
=======
# Farcaster Neynar Configuration
FARCASTER_FID=                  # The FID associated with the account your are sending casts from
FARCASTER_NEYNAR_API_KEY=       # Neynar API key: https://neynar.com/
FARCASTER_NEYNAR_SIGNER_UUID=   # Signer for the account you are sending casts from. Create a signer here: https://dev.neynar.com/app
FARCASTER_DRY_RUN=false         # Set to true if you want to run the bot without actually publishing casts
FARCASTER_POLL_INTERVAL=120     # How often (in seconds) the bot should check for farcaster interactions (replies and mentions)

# Telegram Configuration
TELEGRAM_BOT_TOKEN=

# Twitter/X Configuration
TWITTER_DRY_RUN=false
TWITTER_USERNAME=               # Account username
TWITTER_PASSWORD=               # Account password
TWITTER_EMAIL=                  # Account email
TWITTER_2FA_SECRET=
TWITTER_POLL_INTERVAL=120       # How often (in seconds) the bot should check for interactions
TWITTER_SEARCH_ENABLE=FALSE     # Enable timeline search, WARNING this greatly increases your chance of getting banned
TWITTER_TARGET_USERS=           # Comma separated list of Twitter user names to interact with
TWITTER_RETRY_LIMIT=            # Maximum retry attempts for Twitter login
TWITTER_SPACES_ENABLE=false     # Enable or disable Twitter Spaces logic
# Post Interval Settings (in minutes)
POST_INTERVAL_MIN=              # Default: 90
POST_INTERVAL_MAX=              # Default: 180
POST_IMMEDIATELY=               # Default: false
# Twitter action processing configuration
ACTION_INTERVAL=                # Interval in minutes between action processing runs (default: 5 minutes)
ENABLE_ACTION_PROCESSING=false  # Set to true to enable the action processing loop
MAX_ACTIONS_PROCESSING=1        # Maximum number of actions (e.g., retweets, likes) to process in a single cycle. Helps prevent excessive or uncontrolled actions.
ACTION_TIMELINE_TYPE=foryou     # Type of timeline to interact with. Options: "foryou" or "following". Default: "foryou"
# CONFIGURATION FOR APPROVING TWEETS BEFORE IT GETS POSTED
TWITTER_APPROVAL_DISCORD_CHANNEL_ID= # Channel ID for the Discord bot to listen and send approval messages
TWITTER_APPROVAL_DISCORD_BOT_TOKEN= # Discord bot token (this could be a different bot token from DISCORD_API_TOKEN)
TWITTER_APPROVAL_ENABLED=  # Enable or disable Twitter approval logic #Default is false
TWITTER_APPROVAL_CHECK_INTERVAL=60000  # Default: 60 seconds

# WhatsApp Cloud API Configuration
WHATSAPP_ACCESS_TOKEN=          # Permanent access token from Facebook Developer Console
WHATSAPP_PHONE_NUMBER_ID=       # Phone number ID from WhatsApp Business API
WHATSAPP_BUSINESS_ACCOUNT_ID=   # Business Account ID from Facebook Business Manager
WHATSAPP_WEBHOOK_VERIFY_TOKEN=  # Custom string for webhook verification
WHATSAPP_API_VERSION=v17.0      # WhatsApp API version (default: v17.0)


# Direct Client Setting
EXPRESS_MAX_PAYLOAD=            # Default: 100kb

#######################################
#### Model Provider Configurations ####
#######################################

# OpenAI Configuration
OPENAI_API_KEY=                 # OpenAI API key, starting with sk-
OPENAI_API_URL=                 # OpenAI API Endpoint (optional), Default: https://api.openai.com/v1
SMALL_OPENAI_MODEL=             # Default: gpt-4o-mini
MEDIUM_OPENAI_MODEL=            # Default: gpt-4o
LARGE_OPENAI_MODEL=             # Default: gpt-4o
EMBEDDING_OPENAI_MODEL=         # Default: text-embedding-3-small
IMAGE_OPENAI_MODEL=             # Default: dall-e-3
USE_OPENAI_EMBEDDING=           # Set to TRUE for OpenAI/1536, leave blank for local
>>>>>>> 82607be2

# Eternal AI's Decentralized Inference API
ETERNALAI_URL=
ETERNALAI_MODEL=         # Default: "neuralmagic/Meta-Llama-3.1-405B-Instruct-quantized.w4a16"
ETERNALAI_CHAIN_ID=45762 #Default: "45762"
ETERNALAI_API_KEY=
ETERNALAI_LOG=false #Default: false

<<<<<<< HEAD
GROK_API_KEY= # GROK/xAI API Key
GROQ_API_KEY= # Starts with gsk_
OPENROUTER_API_KEY=
GOOGLE_GENERATIVE_AI_API_KEY= # Gemini API key

ALI_BAILIAN_API_KEY= # Ali Bailian API Key
NANOGPT_API_KEY=     # NanoGPT API Key

HYPERBOLIC_API_KEY= # Hyperbolic API Key
HYPERBOLIC_MODEL=
IMAGE_HYPERBOLIC_MODEL=  # Default: FLUX.1-dev
SMALL_HYPERBOLIC_MODEL=  # Default: meta-llama/Llama-3.2-3B-Instruct
MEDIUM_HYPERBOLIC_MODEL= # Default: meta-llama/Meta-Llama-3.1-70B-Instruct
LARGE_HYPERBOLIC_MODEL=  # Default: meta-llama/Meta-Llama-3.1-405-Instruct

# Infera Configuration

INFERA_API_KEY=    # visit api.infera.org/docs to obtain an API key under /signup_user
INFERA_MODEL=      # Default: llama3.2:latest
INFERA_SERVER_URL= # Default: https://api.infera.org/

SMALL_INFERA_MODEL=  #Recommended: llama3.2:latest
MEDIUM_INFERA_MODEL= #Recommended: mistral-nemo:latest
LARGE_INFERA_MODEL=  #Recommended: mistral-small:latest
=======
# Hyperbolic Configuration
HYPERBOLIC_API_KEY=             # Hyperbolic API Key
HYPERBOLIC_MODEL=
IMAGE_HYPERBOLIC_MODEL=         # Default: FLUX.1-dev
SMALL_HYPERBOLIC_MODEL=         # Default: meta-llama/Llama-3.2-3B-Instruct
MEDIUM_HYPERBOLIC_MODEL=        # Default: meta-llama/Meta-Llama-3.1-70B-Instruct
LARGE_HYPERBOLIC_MODEL=         # Default: meta-llama/Meta-Llama-3.1-405-Instruct

# Infera Configuration
INFERA_API_KEY=              # visit api.infera.org/docs to obtain an API key under /signup_user
INFERA_MODEL=                # Default: llama3.2:latest
INFERA_SERVER_URL=           # Default: https://api.infera.org/
SMALL_INFERA_MODEL=          #Recommended: llama3.2:latest
MEDIUM_INFERA_MODEL=         #Recommended: mistral-nemo:latest
LARGE_INFERA_MODEL=          #Recommended: mistral-small:latest

# Venice Configuration
VENICE_API_KEY=                 # generate from venice settings
SMALL_VENICE_MODEL=             # Default: llama-3.3-70b
MEDIUM_VENICE_MODEL=            # Default: llama-3.3-70b
LARGE_VENICE_MODEL=             # Default: llama-3.1-405b
IMAGE_VENICE_MODEL=             # Default: fluently-xl

# Nineteen.ai Configuration
NINETEEN_AI_API_KEY=      # Get a free api key from https://nineteen.ai/app/api
SMALL_NINETEEN_AI_MODEL=  # Default: unsloth/Llama-3.2-3B-Instruct
MEDIUM_NINETEEN_AI_MODEL= # Default: unsloth/Meta-Llama-3.1-8B-Instruct
LARGE_NINETEEN_AI_MODEL=  # Default: hugging-quants/Meta-Llama-3.1-70B-Instruct-AWQ-INT4
IMAGE_NINETEEN_AI_MODE=   # Default: dataautogpt3/ProteusV0.4-Lightning

# Akash Chat API Configuration docs: https://chatapi.akash.network/documentation
AKASH_CHAT_API_KEY= # Get from https://chatapi.akash.network/
SMALL_AKASH_CHAT_API_MODEL=  # Default: Meta-Llama-3-2-3B-Instruct
MEDIUM_AKASH_CHAT_API_MODEL= # Default: Meta-Llama-3-3-70B-Instruct
LARGE_AKASH_CHAT_API_MODEL=  # Default: Meta-Llama-3-1-405B-Instruct-FP8
>>>>>>> 82607be2

# Livepeer configuration
LIVEPEER_GATEWAY_URL= # Free inference gateways and docs: https://livepeer-eliza.com/
LIVEPEER_IMAGE_MODEL= # Default: ByteDance/SDXL-Lightning

# Speech Synthesis
ELEVENLABS_XI_API_KEY= # API key from elevenlabs

# Transcription Provider
TRANSCRIPTION_PROVIDER= # Default: local (possible values: openai, deepgram, local)

# ElevenLabs Settings
ELEVENLABS_MODEL_ID=eleven_multilingual_v2
ELEVENLABS_VOICE_ID=21m00Tcm4TlvDq8ikWAM
ELEVENLABS_VOICE_STABILITY=0.5
ELEVENLABS_VOICE_SIMILARITY_BOOST=0.9
ELEVENLABS_VOICE_STYLE=0.66
ELEVENLABS_VOICE_USE_SPEAKER_BOOST=false
ELEVENLABS_OPTIMIZE_STREAMING_LATENCY=4
ELEVENLABS_OUTPUT_FORMAT=pcm_16000

<<<<<<< HEAD
# Twitter/X Configuration
TWITTER_DRY_RUN=false
TWITTER_USERNAME= # Account username
TWITTER_PASSWORD= # Account password
TWITTER_EMAIL=    # Account email
TWITTER_2FA_SECRET=

TWITTER_POLL_INTERVAL=120   # How often (in seconds) the bot should check for interactions
TWITTER_SEARCH_ENABLE=FALSE # Enable timeline search, WARNING this greatly increases your chance of getting banned
TWITTER_TARGET_USERS=       # Comma separated list of Twitter user names to interact with
TWITTER_RETRY_LIMIT=        # Maximum retry attempts for Twitter login
TWITTER_SPACES_ENABLE=false # Enable or disable Twitter Spaces logic

# CONFIGURATION FOR APPROVING TWEETS BEFORE IT GETS POSTED
TWITTER_APPROVAL_DISCORD_CHANNEL_ID=  # Channel ID for the Discord bot to listen and send approval messages
TWITTER_APPROVAL_DISCORD_BOT_TOKEN=   # Discord bot token (this could be a different bot token from DISCORD_API_TOKEN)
TWITTER_APPROVAL_ENABLED=             # Enable or disable Twitter approval logic #Default is false
TWITTER_APPROVAL_CHECK_INTERVAL=60000 # Default: 60 seconds

# Post Interval Settings (in minutes)
ENABLE_POST=       # Default: true
POST_INTERVAL_MIN= # Default: 90
POST_INTERVAL_MAX= # Default: 180
POST_IMMEDIATELY=

# Twitter action processing configuration
ACTION_INTERVAL=               # Interval in minutes between action processing runs (default: 5 minutes)
ENABLE_ACTION_PROCESSING=false # Set to true to enable the action processing loop
MAX_ACTIONS_PROCESSING=1       # Maximum number of actions (e.g., retweets, likes) to process in a single cycle. Helps prevent excessive or uncontrolled actions.
ACTION_TIMELINE_TYPE=foryou    # Type of timeline to interact with. Options: "foryou" or "following". Default: "foryou"

# Feature Flags
USE_OPENAI_EMBEDDING= # Set to TRUE for OpenAI/1536, leave blank for local
USE_OLLAMA_EMBEDDING= # Set to TRUE for OLLAMA/1024, leave blank for local

# OpenRouter Models
OPENROUTER_MODEL= # Default: uses hermes 70b/405b
=======
# OpenRouter Configuration
OPENROUTER_API_KEY=             # OpenRouter API Key
OPENROUTER_MODEL=               # Default: uses hermes 70b/405b
>>>>>>> 82607be2
SMALL_OPENROUTER_MODEL=
MEDIUM_OPENROUTER_MODEL=
LARGE_OPENROUTER_MODEL=

<<<<<<< HEAD
# REDPILL Configuration
# https://docs.red-pill.ai/get-started/supported-models
REDPILL_API_KEY= # REDPILL API Key
=======
# REDPILL Configuration (https://docs.red-pill.ai/get-started/supported-models)
REDPILL_API_KEY=                # REDPILL API Key
>>>>>>> 82607be2
REDPILL_MODEL=
SMALL_REDPILL_MODEL=  # Default: gpt-4o-mini
MEDIUM_REDPILL_MODEL= # Default: gpt-4o
LARGE_REDPILL_MODEL=  # Default: gpt-4o

# Grok Configuration
<<<<<<< HEAD
SMALL_GROK_MODEL=     # Default: grok-2-1212
MEDIUM_GROK_MODEL=    # Default: grok-2-1212
LARGE_GROK_MODEL=     # Default: grok-2-1212
EMBEDDING_GROK_MODEL= # Default: grok-2-1212
=======
GROK_API_KEY=                   # GROK/xAI API Key
SMALL_GROK_MODEL=       # Default: grok-2-1212
MEDIUM_GROK_MODEL=      # Default: grok-2-1212
LARGE_GROK_MODEL=       # Default: grok-2-1212
EMBEDDING_GROK_MODEL=   # Default: grok-2-1212
>>>>>>> 82607be2

# Ollama Configuration
OLLAMA_SERVER_URL= # Default: localhost:11434
OLLAMA_MODEL=
<<<<<<< HEAD
OLLAMA_EMBEDDING_MODEL= # Default: mxbai-embed-large
SMALL_OLLAMA_MODEL=     # Default: llama3.2
MEDIUM_OLLAMA_MODEL=    # Default: hermes3
LARGE_OLLAMA_MODEL=     # Default: hermes3:70b
=======
USE_OLLAMA_EMBEDDING=           # Set to TRUE for OLLAMA/1024, leave blank for local
OLLAMA_EMBEDDING_MODEL=         # Default: mxbai-embed-large
SMALL_OLLAMA_MODEL=             # Default: llama3.2
MEDIUM_OLLAMA_MODEL=            # Default: hermes3
LARGE_OLLAMA_MODEL=             # Default: hermes3:70b
>>>>>>> 82607be2

# Google Configuration
GOOGLE_MODEL=
SMALL_GOOGLE_MODEL=     # Default: gemini-1.5-flash-latest
MEDIUM_GOOGLE_MODEL=    # Default: gemini-1.5-flash-latest
LARGE_GOOGLE_MODEL=     # Default: gemini-1.5-pro-latest
EMBEDDING_GOOGLE_MODEL= # Default: text-embedding-004

# Groq Configuration
<<<<<<< HEAD
SMALL_GROQ_MODEL=     # Default: llama-3.1-8b-instant
MEDIUM_GROQ_MODEL=    # Default: llama-3.3-70b-versatile
LARGE_GROQ_MODEL=     # Default: llama-3.2-90b-vision-preview
EMBEDDING_GROQ_MODEL= # Default: llama-3.1-8b-instant
=======
GROQ_API_KEY=                   # Starts with gsk_
SMALL_GROQ_MODEL=               # Default: llama-3.1-8b-instant
MEDIUM_GROQ_MODEL=              # Default: llama-3.3-70b-versatile
LARGE_GROQ_MODEL=               # Default: llama-3.2-90b-vision-preview
EMBEDDING_GROQ_MODEL=           # Default: llama-3.1-8b-instant
>>>>>>> 82607be2

# LlamaLocal Configuration
LLAMALOCAL_PATH= # Default: "" which is the current directory in plugin-node/dist/ which gets destroyed and recreated on every build

# NanoGPT Configuration
SMALL_NANOGPT_MODEL=  # Default: gpt-4o-mini
MEDIUM_NANOGPT_MODEL= # Default: gpt-4o
LARGE_NANOGPT_MODEL=  # Default: gpt-4o

# Anthropic Configuration
ANTHROPIC_API_KEY=      # For Claude
SMALL_ANTHROPIC_MODEL=  # Default: claude-3-haiku-20240307
MEDIUM_ANTHROPIC_MODEL= # Default: claude-3-5-sonnet-20241022
LARGE_ANTHROPIC_MODEL=  # Default: claude-3-5-sonnet-20241022

# Heurist Configuration
HEURIST_API_KEY=      # Get from https://heurist.ai/dev-access
SMALL_HEURIST_MODEL=  # Default: meta-llama/llama-3-70b-instruct
MEDIUM_HEURIST_MODEL= # Default: meta-llama/llama-3-70b-instruct
LARGE_HEURIST_MODEL=  # Default: meta-llama/llama-3.1-405b-instruct
HEURIST_IMAGE_MODEL=  # Default: PepeXL

# Gaianet Configuration
GAIANET_MODEL=
GAIANET_SERVER_URL=
<<<<<<< HEAD

SMALL_GAIANET_MODEL=       # Default: llama3b
SMALL_GAIANET_SERVER_URL=  # Default: https://llama3b.gaia.domains/v1
MEDIUM_GAIANET_MODEL=      # Default: llama
MEDIUM_GAIANET_SERVER_URL= # Default: https://llama8b.gaia.domains/v1
LARGE_GAIANET_MODEL=       # Default: qwen72b
LARGE_GAIANET_SERVER_URL=  # Default: https://qwen72b.gaia.domains/v1

=======
SMALL_GAIANET_MODEL=            # Default: llama3b
SMALL_GAIANET_SERVER_URL=       # Default: https://llama3b.gaia.domains/v1
MEDIUM_GAIANET_MODEL=           # Default: llama
MEDIUM_GAIANET_SERVER_URL=      # Default: https://llama8b.gaia.domains/v1
LARGE_GAIANET_MODEL=            # Default: qwen72b
LARGE_GAIANET_SERVER_URL=       # Default: https://qwen72b.gaia.domains/v1
>>>>>>> 82607be2
GAIANET_EMBEDDING_MODEL=
USE_GAIANET_EMBEDDING= # Set to TRUE for GAIANET/768, leave blank for local

# Volcengine Configuration
VOLENGINE_API_URL= # Volcengine API Endpoint, Default: https://open.volcengineapi.com/api/v3/
VOLENGINE_MODEL=
SMALL_VOLENGINE_MODEL=     # Default: doubao-lite-128k
MEDIUM_VOLENGINE_MODEL=    # Default: doubao-pro-128k
LARGE_VOLENGINE_MODEL=     # Default: doubao-pro-256k
VOLENGINE_EMBEDDING_MODEL= # Default: doubao-embedding

# fal.ai Configuration
FAL_API_KEY=
FAL_AI_LORA_PATH=

# LetzAI Configuration
LETZAI_API_KEY=                 # LetzAI API Key
LETZAI_MODELS=                  # list of Letzai models to add to each prompt, e.g.: "@modelname1, @modelname2"

# Galadriel Configuration
GALADRIEL_API_KEY=gal-*         # Get from https://dashboard.galadriel.com/
SMALL_GALADRIEL_MODEL=          # Default: gpt-4o-mini
MEDIUM_GALADRIEL_MODEL=         # Default: gpt-4o
LARGE_GALADRIEL_MODEL=          # Default: gpt-4o
GALADRIEL_FINE_TUNE_API_KEY=    # Use an OpenAI key to use a fine-tuned model with the verified inference endpoint

# Remaining Provider Configurations
GOOGLE_GENERATIVE_AI_API_KEY=   # Gemini API key
ALI_BAILIAN_API_KEY=            # Ali Bailian API Key
NANOGPT_API_KEY=                # NanoGPT API Key
TOGETHER_API_KEY=               # Together API Key

######################################
#### Crypto Plugin Configurations ####
######################################

# EVM
EVM_PRIVATE_KEY=
EVM_PROVIDER_URL=

# Avalanche
AVALANCHE_PRIVATE_KEY=
AVALANCHE_PUBLIC_KEY=

# Arthera
ARTHERA_PRIVATE_KEY=

# Solana
SOLANA_PRIVATE_KEY=
SOLANA_PUBLIC_KEY=
SOLANA_CLUSTER=           # Default: devnet. Solana Cluster: 'devnet' | 'testnet' | 'mainnet-beta'
SOLANA_ADMIN_PRIVATE_KEY= # This wallet is used to verify NFTs
SOLANA_ADMIN_PUBLIC_KEY=  # This wallet is used to verify NFTs
SOLANA_VERIFY_TOKEN=      # Authentication token for calling the verification API

# Fallback Wallet Configuration (deprecated)
WALLET_PRIVATE_KEY=
WALLET_PUBLIC_KEY=

BIRDEYE_API_KEY=

# Solana Configuration
SOL_ADDRESS=So11111111111111111111111111111111111111112
SLIPPAGE=1
BASE_MINT=So11111111111111111111111111111111111111112
SOLANA_RPC_URL=https://api.mainnet-beta.solana.com
HELIUS_API_KEY=

# Abstract Configuration
ABSTRACT_ADDRESS=
ABSTRACT_PRIVATE_KEY=
ABSTRACT_RPC_URL=https://api.testnet.abs.xyz

# Starknet Configuration
STARKNET_ADDRESS=
STARKNET_PRIVATE_KEY=
STARKNET_RPC_URL=

<<<<<<< HEAD
# Intiface Configuration
INTIFACE_WEBSOCKET_URL=ws://localhost:12345

# Farcaster Neynar Configuration
FARCASTER_FID=                # The FID associated with the account your are sending casts from
FARCASTER_NEYNAR_API_KEY=     # Neynar API key: https://neynar.com/
FARCASTER_NEYNAR_SIGNER_UUID= # Signer for the account you are sending casts from. Create a signer here: https://dev.neynar.com/app
FARCASTER_DRY_RUN=false       # Set to true if you want to run the bot without actually publishing casts
FARCASTER_POLL_INTERVAL=120   # How often (in seconds) the bot should check for farcaster interactions (replies and mentions)

=======
>>>>>>> 82607be2
# Coinbase
COINBASE_COMMERCE_KEY=              # From Coinbase developer portal
COINBASE_API_KEY=                   # From Coinbase developer portal
COINBASE_PRIVATE_KEY=               # From Coinbase developer portal
COINBASE_GENERATED_WALLET_ID=       # Not your address but the wallet ID from generating a wallet through the plugin
COINBASE_GENERATED_WALLET_HEX_SEED= # Not your address but the wallet hex seed from generating a wallet through the plugin and calling export
COINBASE_NOTIFICATION_URI=          # For webhook plugin the uri you want to send the webhook to for dummy ones use https://webhook.site

# Coinbase Charity Configuration
IS_CHARITABLE=false # Set to true to enable charity donations
CHARITY_ADDRESS_BASE=0x1234567890123456789012345678901234567890
CHARITY_ADDRESS_SOL=pWvDXKu6CpbKKvKQkZvDA66hgsTB6X2AgFxksYogHLV
CHARITY_ADDRESS_ETH=0x750EF1D7a0b4Ab1c97B7A623D7917CcEb5ea779C
CHARITY_ADDRESS_ARB=0x1234567890123456789012345678901234567890
CHARITY_ADDRESS_POL=0x1234567890123456789012345678901234567890

# thirdweb
THIRDWEB_SECRET_KEY= # Create key on thirdweb developer dashboard: https://thirdweb.com/

# Conflux Configuration
CONFLUX_CORE_PRIVATE_KEY=
CONFLUX_CORE_SPACE_RPC_URL=
CONFLUX_ESPACE_PRIVATE_KEY=
CONFLUX_ESPACE_RPC_URL=
CONFLUX_MEME_CONTRACT_ADDRESS=

# ZeroG
ZEROG_INDEXER_RPC=
ZEROG_EVM_RPC=
ZEROG_PRIVATE_KEY=
ZEROG_FLOW_ADDRESS=

# TEE Configuration
# TEE_MODE options:
# - LOCAL: Uses simulator at localhost:8090 (for local development)
# - DOCKER: Uses simulator at host.docker.internal:8090 (for docker development)
# - PRODUCTION: No simulator, uses production endpoints
# Defaults to OFF if not specified
TEE_MODE=OFF        # LOCAL | DOCKER | PRODUCTION
WALLET_SECRET_SALT= # ONLY define if you want to use TEE Plugin, otherwise it will throw errors

<<<<<<< HEAD
# Galadriel Configuration
GALADRIEL_API_KEY=gal-*      # Get from https://dashboard.galadriel.com/
SMALL_GALADRIEL_MODEL=       # Default: gpt-4o-mini
MEDIUM_GALADRIEL_MODEL=      # Default: gpt-4o
LARGE_GALADRIEL_MODEL=       # Default: gpt-4o
GALADRIEL_FINE_TUNE_API_KEY= # Use an OpenAI key to use a fine-tuned model with the verified inference endpoint

# Venice Configuration
VENICE_API_KEY=      # generate from venice settings
SMALL_VENICE_MODEL=  # Default: llama-3.3-70b
MEDIUM_VENICE_MODEL= # Default: llama-3.3-70b
LARGE_VENICE_MODEL=  # Default: llama-3.1-405b
IMAGE_VENICE_MODEL=  # Default: fluently-xl

# Coin Price Configuration
COINMARKETCAP_API_KEY=
COINGECKO_API_KEY=

# Akash Chat API Configuration docs: https://chatapi.akash.network/documentation
AKASH_CHAT_API_KEY=          # Get from https://chatapi.akash.network/
SMALL_AKASH_CHAT_API_MODEL=  # Default: Meta-Llama-3-2-3B-Instruct
MEDIUM_AKASH_CHAT_API_MODEL= # Default: Meta-Llama-3-3-70B-Instruct
LARGE_AKASH_CHAT_API_MODEL=  # Default: Meta-Llama-3-1-405B-Instruct-FP8

# fal.ai Configuration
FAL_API_KEY=
FAL_AI_LORA_PATH=

# Web search API Configuration
TAVILY_API_KEY=

# WhatsApp Cloud API Configuration
WHATSAPP_ACCESS_TOKEN=         # Permanent access token from Facebook Developer Console
WHATSAPP_PHONE_NUMBER_ID=      # Phone number ID from WhatsApp Business API
WHATSAPP_BUSINESS_ACCOUNT_ID=  # Business Account ID from Facebook Business Manager
WHATSAPP_WEBHOOK_VERIFY_TOKEN= # Custom string for webhook verification
WHATSAPP_API_VERSION=v17.0     # WhatsApp API version (default: v17.0)
=======
ENABLE_TEE_LOG=false            # Set to true to enable TEE logging, only available when running eliza in TEE
>>>>>>> 82607be2

# Flow Blockchain Configuration
FLOW_ADDRESS=
FLOW_PRIVATE_KEY=  # Private key for SHA3-256 + P256 ECDSA
FLOW_NETWORK=      # Default: mainnet
FLOW_ENDPOINT_URL= # Default: https://mainnet.onflow.org

# ICP
INTERNET_COMPUTER_PRIVATE_KEY=
INTERNET_COMPUTER_ADDRESS=

# Aptos
APTOS_PRIVATE_KEY= # Aptos private key
APTOS_NETWORK=     # Must be one of mainnet, testnet

# MultiversX
<<<<<<< HEAD
MVX_PRIVATE_KEY= # Multiversx private key
MVX_NETWORK=     # must be one of mainnet, devnet, testnet
=======
MVX_PRIVATE_KEY=                # Multiversx private key
MVX_NETWORK=                    # must be one of mainnet, devnet, testnet
>>>>>>> 82607be2

# NEAR
NEAR_WALLET_SECRET_KEY=          # NEAR Wallet Secret Key
NEAR_WALLET_PUBLIC_KEY=          # NEAR Wallet Public Key
NEAR_ADDRESS=
NEAR_SLIPPAGE=1
NEAR_RPC_URL=https://rpc.testnet.near.org
NEAR_NETWORK=testnet # or mainnet

# ZKsync Era Configuration
ZKSYNC_ADDRESS=
ZKSYNC_PRIVATE_KEY=

# Avail DA Configuration
AVAIL_ADDRESS=
AVAIL_SEED=
AVAIL_APP_ID=0
AVAIL_RPC_URL=wss://avail-turing.public.blastapi.io/ # (Default) Testnet: wss://avail-turing.public.blastapi.io/ | Mainnet: wss://avail-mainnet.public.blastapi.io/

# Marlin
TEE_MARLIN=                      # Set "yes" to enable the plugin
TEE_MARLIN_ATTESTATION_ENDPOINT= # Optional, default "http://127.0.0.1:1350"

# Ton
TON_PRIVATE_KEY=            # Ton Mnemonic Seed Phrase Join With Empty String
TON_RPC_URL=                # ton rpc

# Sui
SUI_PRIVATE_KEY=            # Sui Mnemonic Seed Phrase (`sui keytool generate ed25519`) , Also support `suiprivatekeyxxxx` (sui keytool export --key-identity 0x63)
SUI_NETWORK=                # must be one of mainnet, testnet, devnet, localnet

# Story
<<<<<<< HEAD
STORY_PRIVATE_KEY=  # Story private key
STORY_API_BASE_URL= # Story API base URL
STORY_API_KEY=      # Story API key
PINATA_JWT=         # Pinata JWT for uploading files to IPFS

# Cosmos
COSMOS_RECOVERY_PHRASE=  # 12 words recovery phrase (need to be in quotes, because of spaces)
COSMOS_AVAILABLE_CHAINS= # mantrachaintestnet2,cosmos  # Array of chains
=======
STORY_PRIVATE_KEY=          # Story private key
STORY_API_BASE_URL=         # Story API base URL
STORY_API_KEY=              # Story API key
PINATA_JWT=                 # Pinata JWT for uploading files to IPFS

# Cosmos
COSMOS_RECOVERY_PHRASE=      # 12 words recovery phrase (need to be in quotes, because of spaces)
COSMOS_AVAILABLE_CHAINS=     # mantrachaintestnet2,cosmos  # Array of chains
>>>>>>> 82607be2
# Cronos zkEVM
CRONOSZKEVM_ADDRESS=
CRONOSZKEVM_PRIVATE_KEY=

# Fuel Ecosystem (FuelVM)
FUEL_WALLET_PRIVATE_KEY=

# Tokenizer Settings
<<<<<<< HEAD
TOKENIZER_MODEL= # Specify the tokenizer model to be used.
TOKENIZER_TYPE=  # Options: tiktoken (for OpenAI models) or auto (AutoTokenizer from Hugging Face for non-OpenAI models). Default: tiktoken.

#LetzAI
LETZAI_API_KEY= # LetzAI API Key
LETZAI_MODELS=  # list of Letzai models to add to each prompt, e.g.: "@modelname1, @modelname2"
=======
TOKENIZER_MODEL=            # Specify the tokenizer model to be used.
TOKENIZER_TYPE=             # Options: tiktoken (for OpenAI models) or auto (AutoTokenizer from Hugging Face for non-OpenAI models). Default: tiktoken.
>>>>>>> 82607be2

# Spheron
SPHERON_PRIVATE_KEY=
SPHERON_PROVIDER_PROXY_URL=
SPHERON_WALLET_ADDRESS=

# Stargaze NFT marketplace from Cosmos (You can use https://graphql.mainnet.stargaze-apis.com/graphql)
STARGAZE_ENDPOINT=

# GenLayer
GENLAYER_PRIVATE_KEY= # Private key of the GenLayer account to use for the agent in this format (0x0000000000000000000000000000000000000000000000000000000000000000)

####################################
#### Misc Plugin Configurations ####
####################################

# Intiface Configuration
INTIFACE_WEBSOCKET_URL=ws://localhost:12345

# API key for giphy from https://developers.giphy.com/dashboard/
GIPHY_API_KEY=

# OpenWeather
<<<<<<< HEAD
OPEN_WEATHER_API_KEY= # OpenWeather API key

# Allora
ALLORA_API_KEY=    # Allora API key, format: UP-f8db7d6558ab432ca0d92716
ALLORA_CHAIN_SLUG= # must be one of mainnet, testnet. If not specified, it will use testnet by default
=======
OPEN_WEATHER_API_KEY=           # OpenWeather API key

# EchoChambers Configuration
ECHOCHAMBERS_API_URL=http://127.0.0.1:3333
ECHOCHAMBERS_API_KEY=testingkey0011
ECHOCHAMBERS_USERNAME=eliza
ECHOCHAMBERS_DEFAULT_ROOM=general
ECHOCHAMBERS_POLL_INTERVAL=60
ECHOCHAMBERS_MAX_MESSAGES=10

# Allora
ALLORA_API_KEY=                 # Allora API key, format: UP-f8db7d6558ab432ca0d92716
ALLORA_CHAIN_SLUG=              # must be one of mainnet, testnet. If not specified, it will use testnet by default
>>>>>>> 82607be2

# Opacity zkTLS
OPACITY_TEAM_ID=f309ac8ae8a9a14a7e62cd1a521b1c5f
OPACITY_CLOUDFLARE_NAME=eigen-test
OPACITY_PROVER_URL=https://opacity-ai-zktls-demo.vercel.app

# AWS S3 Configuration Settings for File Upload
AWS_ACCESS_KEY_ID=
AWS_SECRET_ACCESS_KEY=
AWS_REGION=
AWS_S3_BUCKET=
AWS_S3_UPLOAD_PATH=

# Deepgram
DEEPGRAM_API_KEY=

# Web search API Configuration
TAVILY_API_KEY=

# Verifiable Inference Configuration
VERIFIABLE_INFERENCE_ENABLED=false    # Set to false to disable verifiable inference
VERIFIABLE_INFERENCE_PROVIDER=opacity # Options: opacity<|MERGE_RESOLUTION|>--- conflicted
+++ resolved
@@ -4,15 +4,11 @@
 
 # Cache Configs
 CACHE_STORE=database # Defaults to database. Other available cache store: redis and filesystem
-<<<<<<< HEAD
 REDIS_URL=           # Redis URL - could be a local redis instance or cloud hosted redis. Also support rediss:// URLs
-=======
-REDIS_URL= # Redis URL - could be a local redis instance or cloud hosted redis. Also support rediss:// URLs
-PGLITE_DATA_DIR= #../pgLite/ if selecting a directory   --- or memory:// if selecting in memory
+PGLITE_DATA_DIR=     #../pgLite/ if selecting a directory   --- or memory:// if selecting in memory
 
 # Eliza Port Config
 SERVER_PORT=3000
->>>>>>> 82607be2
 
 # Supabase Configuration
 SUPABASE_URL=
@@ -27,8 +23,58 @@
 DISCORD_API_TOKEN=        # Bot token
 DISCORD_VOICE_CHANNEL_ID= # The ID of the voice channel the bot should join (optional)
 
-<<<<<<< HEAD
-# AI Model API Keys
+# Farcaster Neynar Configuration
+FARCASTER_FID=                # The FID associated with the account your are sending casts from
+FARCASTER_NEYNAR_API_KEY=     # Neynar API key: https://neynar.com/
+FARCASTER_NEYNAR_SIGNER_UUID= # Signer for the account you are sending casts from. Create a signer here: https://dev.neynar.com/app
+FARCASTER_DRY_RUN=false       # Set to true if you want to run the bot without actually publishing casts
+FARCASTER_POLL_INTERVAL=120   # How often (in seconds) the bot should check for farcaster interactions (replies and mentions)
+
+# Telegram Configuration
+TELEGRAM_BOT_TOKEN=
+
+# Twitter/X Configuration
+TWITTER_DRY_RUN=false
+TWITTER_USERNAME= # Account username
+TWITTER_PASSWORD= # Account password
+TWITTER_EMAIL=    # Account email
+TWITTER_2FA_SECRET=
+TWITTER_POLL_INTERVAL=120   # How often (in seconds) the bot should check for interactions
+TWITTER_SEARCH_ENABLE=FALSE # Enable timeline search, WARNING this greatly increases your chance of getting banned
+TWITTER_TARGET_USERS=       # Comma separated list of Twitter user names to interact with
+TWITTER_RETRY_LIMIT=        # Maximum retry attempts for Twitter login
+TWITTER_SPACES_ENABLE=false # Enable or disable Twitter Spaces logic
+# Post Interval Settings (in minutes)
+ENABLE_POST=       # Default: true
+POST_INTERVAL_MIN= # Default: 90
+POST_INTERVAL_MAX= # Default: 180
+POST_IMMEDIATELY=  # Default: false
+# Twitter action processing configuration
+ACTION_INTERVAL=               # Interval in minutes between action processing runs (default: 5 minutes)
+ENABLE_ACTION_PROCESSING=false # Set to true to enable the action processing loop
+MAX_ACTIONS_PROCESSING=1       # Maximum number of actions (e.g., retweets, likes) to process in a single cycle. Helps prevent excessive or uncontrolled actions.
+ACTION_TIMELINE_TYPE=foryou    # Type of timeline to interact with. Options: "foryou" or "following". Default: "foryou"
+# CONFIGURATION FOR APPROVING TWEETS BEFORE IT GETS POSTED
+TWITTER_APPROVAL_DISCORD_CHANNEL_ID=  # Channel ID for the Discord bot to listen and send approval messages
+TWITTER_APPROVAL_DISCORD_BOT_TOKEN=   # Discord bot token (this could be a different bot token from DISCORD_API_TOKEN)
+TWITTER_APPROVAL_ENABLED=             # Enable or disable Twitter approval logic #Default is false
+TWITTER_APPROVAL_CHECK_INTERVAL=60000 # Default: 60 seconds
+
+# WhatsApp Cloud API Configuration
+WHATSAPP_ACCESS_TOKEN=         # Permanent access token from Facebook Developer Console
+WHATSAPP_PHONE_NUMBER_ID=      # Phone number ID from WhatsApp Business API
+WHATSAPP_BUSINESS_ACCOUNT_ID=  # Business Account ID from Facebook Business Manager
+WHATSAPP_WEBHOOK_VERIFY_TOKEN= # Custom string for webhook verification
+WHATSAPP_API_VERSION=v17.0     # WhatsApp API version (default: v17.0)
+
+# Direct Client Setting
+EXPRESS_MAX_PAYLOAD= # Default: 100kb
+
+#######################################
+#### Model Provider Configurations ####
+#######################################
+
+# OpenAI Configuration
 OPENAI_API_KEY=         # OpenAI API key, starting with sk-
 OPENAI_API_URL=         # OpenAI API Endpoint (optional), Default: https://api.openai.com/v1
 SMALL_OPENAI_MODEL=     # Default: gpt-4o-mini
@@ -36,68 +82,7 @@
 LARGE_OPENAI_MODEL=     # Default: gpt-4o
 EMBEDDING_OPENAI_MODEL= # Default: text-embedding-3-small
 IMAGE_OPENAI_MODEL=     # Default: dall-e-3
-=======
-# Farcaster Neynar Configuration
-FARCASTER_FID=                  # The FID associated with the account your are sending casts from
-FARCASTER_NEYNAR_API_KEY=       # Neynar API key: https://neynar.com/
-FARCASTER_NEYNAR_SIGNER_UUID=   # Signer for the account you are sending casts from. Create a signer here: https://dev.neynar.com/app
-FARCASTER_DRY_RUN=false         # Set to true if you want to run the bot without actually publishing casts
-FARCASTER_POLL_INTERVAL=120     # How often (in seconds) the bot should check for farcaster interactions (replies and mentions)
-
-# Telegram Configuration
-TELEGRAM_BOT_TOKEN=
-
-# Twitter/X Configuration
-TWITTER_DRY_RUN=false
-TWITTER_USERNAME=               # Account username
-TWITTER_PASSWORD=               # Account password
-TWITTER_EMAIL=                  # Account email
-TWITTER_2FA_SECRET=
-TWITTER_POLL_INTERVAL=120       # How often (in seconds) the bot should check for interactions
-TWITTER_SEARCH_ENABLE=FALSE     # Enable timeline search, WARNING this greatly increases your chance of getting banned
-TWITTER_TARGET_USERS=           # Comma separated list of Twitter user names to interact with
-TWITTER_RETRY_LIMIT=            # Maximum retry attempts for Twitter login
-TWITTER_SPACES_ENABLE=false     # Enable or disable Twitter Spaces logic
-# Post Interval Settings (in minutes)
-POST_INTERVAL_MIN=              # Default: 90
-POST_INTERVAL_MAX=              # Default: 180
-POST_IMMEDIATELY=               # Default: false
-# Twitter action processing configuration
-ACTION_INTERVAL=                # Interval in minutes between action processing runs (default: 5 minutes)
-ENABLE_ACTION_PROCESSING=false  # Set to true to enable the action processing loop
-MAX_ACTIONS_PROCESSING=1        # Maximum number of actions (e.g., retweets, likes) to process in a single cycle. Helps prevent excessive or uncontrolled actions.
-ACTION_TIMELINE_TYPE=foryou     # Type of timeline to interact with. Options: "foryou" or "following". Default: "foryou"
-# CONFIGURATION FOR APPROVING TWEETS BEFORE IT GETS POSTED
-TWITTER_APPROVAL_DISCORD_CHANNEL_ID= # Channel ID for the Discord bot to listen and send approval messages
-TWITTER_APPROVAL_DISCORD_BOT_TOKEN= # Discord bot token (this could be a different bot token from DISCORD_API_TOKEN)
-TWITTER_APPROVAL_ENABLED=  # Enable or disable Twitter approval logic #Default is false
-TWITTER_APPROVAL_CHECK_INTERVAL=60000  # Default: 60 seconds
-
-# WhatsApp Cloud API Configuration
-WHATSAPP_ACCESS_TOKEN=          # Permanent access token from Facebook Developer Console
-WHATSAPP_PHONE_NUMBER_ID=       # Phone number ID from WhatsApp Business API
-WHATSAPP_BUSINESS_ACCOUNT_ID=   # Business Account ID from Facebook Business Manager
-WHATSAPP_WEBHOOK_VERIFY_TOKEN=  # Custom string for webhook verification
-WHATSAPP_API_VERSION=v17.0      # WhatsApp API version (default: v17.0)
-
-
-# Direct Client Setting
-EXPRESS_MAX_PAYLOAD=            # Default: 100kb
-
-#######################################
-#### Model Provider Configurations ####
-#######################################
-
-# OpenAI Configuration
-OPENAI_API_KEY=                 # OpenAI API key, starting with sk-
-OPENAI_API_URL=                 # OpenAI API Endpoint (optional), Default: https://api.openai.com/v1
-SMALL_OPENAI_MODEL=             # Default: gpt-4o-mini
-MEDIUM_OPENAI_MODEL=            # Default: gpt-4o
-LARGE_OPENAI_MODEL=             # Default: gpt-4o
-EMBEDDING_OPENAI_MODEL=         # Default: text-embedding-3-small
-IMAGE_OPENAI_MODEL=             # Default: dall-e-3
-USE_OPENAI_EMBEDDING=           # Set to TRUE for OpenAI/1536, leave blank for local
->>>>>>> 82607be2
+USE_OPENAI_EMBEDDING=   # Set to TRUE for OpenAI/1536, leave blank for local
 
 # Eternal AI's Decentralized Inference API
 ETERNALAI_URL=
@@ -106,15 +91,7 @@
 ETERNALAI_API_KEY=
 ETERNALAI_LOG=false #Default: false
 
-<<<<<<< HEAD
-GROK_API_KEY= # GROK/xAI API Key
-GROQ_API_KEY= # Starts with gsk_
-OPENROUTER_API_KEY=
-GOOGLE_GENERATIVE_AI_API_KEY= # Gemini API key
-
-ALI_BAILIAN_API_KEY= # Ali Bailian API Key
-NANOGPT_API_KEY=     # NanoGPT API Key
-
+# Hyperbolic Configuration
 HYPERBOLIC_API_KEY= # Hyperbolic API Key
 HYPERBOLIC_MODEL=
 IMAGE_HYPERBOLIC_MODEL=  # Default: FLUX.1-dev
@@ -123,37 +100,19 @@
 LARGE_HYPERBOLIC_MODEL=  # Default: meta-llama/Meta-Llama-3.1-405-Instruct
 
 # Infera Configuration
-
-INFERA_API_KEY=    # visit api.infera.org/docs to obtain an API key under /signup_user
-INFERA_MODEL=      # Default: llama3.2:latest
-INFERA_SERVER_URL= # Default: https://api.infera.org/
-
+INFERA_API_KEY=      # visit api.infera.org/docs to obtain an API key under /signup_user
+INFERA_MODEL=        # Default: llama3.2:latest
+INFERA_SERVER_URL=   # Default: https://api.infera.org/
 SMALL_INFERA_MODEL=  #Recommended: llama3.2:latest
 MEDIUM_INFERA_MODEL= #Recommended: mistral-nemo:latest
 LARGE_INFERA_MODEL=  #Recommended: mistral-small:latest
-=======
-# Hyperbolic Configuration
-HYPERBOLIC_API_KEY=             # Hyperbolic API Key
-HYPERBOLIC_MODEL=
-IMAGE_HYPERBOLIC_MODEL=         # Default: FLUX.1-dev
-SMALL_HYPERBOLIC_MODEL=         # Default: meta-llama/Llama-3.2-3B-Instruct
-MEDIUM_HYPERBOLIC_MODEL=        # Default: meta-llama/Meta-Llama-3.1-70B-Instruct
-LARGE_HYPERBOLIC_MODEL=         # Default: meta-llama/Meta-Llama-3.1-405-Instruct
-
-# Infera Configuration
-INFERA_API_KEY=              # visit api.infera.org/docs to obtain an API key under /signup_user
-INFERA_MODEL=                # Default: llama3.2:latest
-INFERA_SERVER_URL=           # Default: https://api.infera.org/
-SMALL_INFERA_MODEL=          #Recommended: llama3.2:latest
-MEDIUM_INFERA_MODEL=         #Recommended: mistral-nemo:latest
-LARGE_INFERA_MODEL=          #Recommended: mistral-small:latest
 
 # Venice Configuration
-VENICE_API_KEY=                 # generate from venice settings
-SMALL_VENICE_MODEL=             # Default: llama-3.3-70b
-MEDIUM_VENICE_MODEL=            # Default: llama-3.3-70b
-LARGE_VENICE_MODEL=             # Default: llama-3.1-405b
-IMAGE_VENICE_MODEL=             # Default: fluently-xl
+VENICE_API_KEY=      # generate from venice settings
+SMALL_VENICE_MODEL=  # Default: llama-3.3-70b
+MEDIUM_VENICE_MODEL= # Default: llama-3.3-70b
+LARGE_VENICE_MODEL=  # Default: llama-3.1-405b
+IMAGE_VENICE_MODEL=  # Default: fluently-xl
 
 # Nineteen.ai Configuration
 NINETEEN_AI_API_KEY=      # Get a free api key from https://nineteen.ai/app/api
@@ -163,11 +122,10 @@
 IMAGE_NINETEEN_AI_MODE=   # Default: dataautogpt3/ProteusV0.4-Lightning
 
 # Akash Chat API Configuration docs: https://chatapi.akash.network/documentation
-AKASH_CHAT_API_KEY= # Get from https://chatapi.akash.network/
+AKASH_CHAT_API_KEY=          # Get from https://chatapi.akash.network/
 SMALL_AKASH_CHAT_API_MODEL=  # Default: Meta-Llama-3-2-3B-Instruct
 MEDIUM_AKASH_CHAT_API_MODEL= # Default: Meta-Llama-3-3-70B-Instruct
 LARGE_AKASH_CHAT_API_MODEL=  # Default: Meta-Llama-3-1-405B-Instruct-FP8
->>>>>>> 82607be2
 
 # Livepeer configuration
 LIVEPEER_GATEWAY_URL= # Free inference gateways and docs: https://livepeer-eliza.com/
@@ -189,95 +147,35 @@
 ELEVENLABS_OPTIMIZE_STREAMING_LATENCY=4
 ELEVENLABS_OUTPUT_FORMAT=pcm_16000
 
-<<<<<<< HEAD
-# Twitter/X Configuration
-TWITTER_DRY_RUN=false
-TWITTER_USERNAME= # Account username
-TWITTER_PASSWORD= # Account password
-TWITTER_EMAIL=    # Account email
-TWITTER_2FA_SECRET=
-
-TWITTER_POLL_INTERVAL=120   # How often (in seconds) the bot should check for interactions
-TWITTER_SEARCH_ENABLE=FALSE # Enable timeline search, WARNING this greatly increases your chance of getting banned
-TWITTER_TARGET_USERS=       # Comma separated list of Twitter user names to interact with
-TWITTER_RETRY_LIMIT=        # Maximum retry attempts for Twitter login
-TWITTER_SPACES_ENABLE=false # Enable or disable Twitter Spaces logic
-
-# CONFIGURATION FOR APPROVING TWEETS BEFORE IT GETS POSTED
-TWITTER_APPROVAL_DISCORD_CHANNEL_ID=  # Channel ID for the Discord bot to listen and send approval messages
-TWITTER_APPROVAL_DISCORD_BOT_TOKEN=   # Discord bot token (this could be a different bot token from DISCORD_API_TOKEN)
-TWITTER_APPROVAL_ENABLED=             # Enable or disable Twitter approval logic #Default is false
-TWITTER_APPROVAL_CHECK_INTERVAL=60000 # Default: 60 seconds
-
-# Post Interval Settings (in minutes)
-ENABLE_POST=       # Default: true
-POST_INTERVAL_MIN= # Default: 90
-POST_INTERVAL_MAX= # Default: 180
-POST_IMMEDIATELY=
-
-# Twitter action processing configuration
-ACTION_INTERVAL=               # Interval in minutes between action processing runs (default: 5 minutes)
-ENABLE_ACTION_PROCESSING=false # Set to true to enable the action processing loop
-MAX_ACTIONS_PROCESSING=1       # Maximum number of actions (e.g., retweets, likes) to process in a single cycle. Helps prevent excessive or uncontrolled actions.
-ACTION_TIMELINE_TYPE=foryou    # Type of timeline to interact with. Options: "foryou" or "following". Default: "foryou"
-
-# Feature Flags
-USE_OPENAI_EMBEDDING= # Set to TRUE for OpenAI/1536, leave blank for local
-USE_OLLAMA_EMBEDDING= # Set to TRUE for OLLAMA/1024, leave blank for local
-
-# OpenRouter Models
-OPENROUTER_MODEL= # Default: uses hermes 70b/405b
-=======
 # OpenRouter Configuration
-OPENROUTER_API_KEY=             # OpenRouter API Key
-OPENROUTER_MODEL=               # Default: uses hermes 70b/405b
->>>>>>> 82607be2
+OPENROUTER_API_KEY= # OpenRouter API Key
+OPENROUTER_MODEL=   # Default: uses hermes 70b/405b
 SMALL_OPENROUTER_MODEL=
 MEDIUM_OPENROUTER_MODEL=
 LARGE_OPENROUTER_MODEL=
 
-<<<<<<< HEAD
-# REDPILL Configuration
-# https://docs.red-pill.ai/get-started/supported-models
+# REDPILL Configuration (https://docs.red-pill.ai/get-started/supported-models)
 REDPILL_API_KEY= # REDPILL API Key
-=======
-# REDPILL Configuration (https://docs.red-pill.ai/get-started/supported-models)
-REDPILL_API_KEY=                # REDPILL API Key
->>>>>>> 82607be2
 REDPILL_MODEL=
 SMALL_REDPILL_MODEL=  # Default: gpt-4o-mini
 MEDIUM_REDPILL_MODEL= # Default: gpt-4o
 LARGE_REDPILL_MODEL=  # Default: gpt-4o
 
 # Grok Configuration
-<<<<<<< HEAD
+GROK_API_KEY=         # GROK/xAI API Key
 SMALL_GROK_MODEL=     # Default: grok-2-1212
 MEDIUM_GROK_MODEL=    # Default: grok-2-1212
 LARGE_GROK_MODEL=     # Default: grok-2-1212
 EMBEDDING_GROK_MODEL= # Default: grok-2-1212
-=======
-GROK_API_KEY=                   # GROK/xAI API Key
-SMALL_GROK_MODEL=       # Default: grok-2-1212
-MEDIUM_GROK_MODEL=      # Default: grok-2-1212
-LARGE_GROK_MODEL=       # Default: grok-2-1212
-EMBEDDING_GROK_MODEL=   # Default: grok-2-1212
->>>>>>> 82607be2
 
 # Ollama Configuration
 OLLAMA_SERVER_URL= # Default: localhost:11434
 OLLAMA_MODEL=
-<<<<<<< HEAD
+USE_OLLAMA_EMBEDDING=   # Set to TRUE for OLLAMA/1024, leave blank for local
 OLLAMA_EMBEDDING_MODEL= # Default: mxbai-embed-large
 SMALL_OLLAMA_MODEL=     # Default: llama3.2
 MEDIUM_OLLAMA_MODEL=    # Default: hermes3
 LARGE_OLLAMA_MODEL=     # Default: hermes3:70b
-=======
-USE_OLLAMA_EMBEDDING=           # Set to TRUE for OLLAMA/1024, leave blank for local
-OLLAMA_EMBEDDING_MODEL=         # Default: mxbai-embed-large
-SMALL_OLLAMA_MODEL=             # Default: llama3.2
-MEDIUM_OLLAMA_MODEL=            # Default: hermes3
-LARGE_OLLAMA_MODEL=             # Default: hermes3:70b
->>>>>>> 82607be2
 
 # Google Configuration
 GOOGLE_MODEL=
@@ -287,18 +185,11 @@
 EMBEDDING_GOOGLE_MODEL= # Default: text-embedding-004
 
 # Groq Configuration
-<<<<<<< HEAD
+GROQ_API_KEY=         # Starts with gsk_
 SMALL_GROQ_MODEL=     # Default: llama-3.1-8b-instant
 MEDIUM_GROQ_MODEL=    # Default: llama-3.3-70b-versatile
 LARGE_GROQ_MODEL=     # Default: llama-3.2-90b-vision-preview
 EMBEDDING_GROQ_MODEL= # Default: llama-3.1-8b-instant
-=======
-GROQ_API_KEY=                   # Starts with gsk_
-SMALL_GROQ_MODEL=               # Default: llama-3.1-8b-instant
-MEDIUM_GROQ_MODEL=              # Default: llama-3.3-70b-versatile
-LARGE_GROQ_MODEL=               # Default: llama-3.2-90b-vision-preview
-EMBEDDING_GROQ_MODEL=           # Default: llama-3.1-8b-instant
->>>>>>> 82607be2
 
 # LlamaLocal Configuration
 LLAMALOCAL_PATH= # Default: "" which is the current directory in plugin-node/dist/ which gets destroyed and recreated on every build
@@ -324,23 +215,12 @@
 # Gaianet Configuration
 GAIANET_MODEL=
 GAIANET_SERVER_URL=
-<<<<<<< HEAD
-
 SMALL_GAIANET_MODEL=       # Default: llama3b
 SMALL_GAIANET_SERVER_URL=  # Default: https://llama3b.gaia.domains/v1
 MEDIUM_GAIANET_MODEL=      # Default: llama
 MEDIUM_GAIANET_SERVER_URL= # Default: https://llama8b.gaia.domains/v1
 LARGE_GAIANET_MODEL=       # Default: qwen72b
 LARGE_GAIANET_SERVER_URL=  # Default: https://qwen72b.gaia.domains/v1
-
-=======
-SMALL_GAIANET_MODEL=            # Default: llama3b
-SMALL_GAIANET_SERVER_URL=       # Default: https://llama3b.gaia.domains/v1
-MEDIUM_GAIANET_MODEL=           # Default: llama
-MEDIUM_GAIANET_SERVER_URL=      # Default: https://llama8b.gaia.domains/v1
-LARGE_GAIANET_MODEL=            # Default: qwen72b
-LARGE_GAIANET_SERVER_URL=       # Default: https://qwen72b.gaia.domains/v1
->>>>>>> 82607be2
 GAIANET_EMBEDDING_MODEL=
 USE_GAIANET_EMBEDDING= # Set to TRUE for GAIANET/768, leave blank for local
 
@@ -357,21 +237,21 @@
 FAL_AI_LORA_PATH=
 
 # LetzAI Configuration
-LETZAI_API_KEY=                 # LetzAI API Key
-LETZAI_MODELS=                  # list of Letzai models to add to each prompt, e.g.: "@modelname1, @modelname2"
+LETZAI_API_KEY= # LetzAI API Key
+LETZAI_MODELS=  # list of Letzai models to add to each prompt, e.g.: "@modelname1, @modelname2"
 
 # Galadriel Configuration
-GALADRIEL_API_KEY=gal-*         # Get from https://dashboard.galadriel.com/
-SMALL_GALADRIEL_MODEL=          # Default: gpt-4o-mini
-MEDIUM_GALADRIEL_MODEL=         # Default: gpt-4o
-LARGE_GALADRIEL_MODEL=          # Default: gpt-4o
-GALADRIEL_FINE_TUNE_API_KEY=    # Use an OpenAI key to use a fine-tuned model with the verified inference endpoint
+GALADRIEL_API_KEY=gal-*      # Get from https://dashboard.galadriel.com/
+SMALL_GALADRIEL_MODEL=       # Default: gpt-4o-mini
+MEDIUM_GALADRIEL_MODEL=      # Default: gpt-4o
+LARGE_GALADRIEL_MODEL=       # Default: gpt-4o
+GALADRIEL_FINE_TUNE_API_KEY= # Use an OpenAI key to use a fine-tuned model with the verified inference endpoint
 
 # Remaining Provider Configurations
-GOOGLE_GENERATIVE_AI_API_KEY=   # Gemini API key
-ALI_BAILIAN_API_KEY=            # Ali Bailian API Key
-NANOGPT_API_KEY=                # NanoGPT API Key
-TOGETHER_API_KEY=               # Together API Key
+GOOGLE_GENERATIVE_AI_API_KEY= # Gemini API key
+ALI_BAILIAN_API_KEY=          # Ali Bailian API Key
+NANOGPT_API_KEY=              # NanoGPT API Key
+TOGETHER_API_KEY=             # Together API Key
 
 ######################################
 #### Crypto Plugin Configurations ####
@@ -419,19 +299,6 @@
 STARKNET_PRIVATE_KEY=
 STARKNET_RPC_URL=
 
-<<<<<<< HEAD
-# Intiface Configuration
-INTIFACE_WEBSOCKET_URL=ws://localhost:12345
-
-# Farcaster Neynar Configuration
-FARCASTER_FID=                # The FID associated with the account your are sending casts from
-FARCASTER_NEYNAR_API_KEY=     # Neynar API key: https://neynar.com/
-FARCASTER_NEYNAR_SIGNER_UUID= # Signer for the account you are sending casts from. Create a signer here: https://dev.neynar.com/app
-FARCASTER_DRY_RUN=false       # Set to true if you want to run the bot without actually publishing casts
-FARCASTER_POLL_INTERVAL=120   # How often (in seconds) the bot should check for farcaster interactions (replies and mentions)
-
-=======
->>>>>>> 82607be2
 # Coinbase
 COINBASE_COMMERCE_KEY=              # From Coinbase developer portal
 COINBASE_API_KEY=                   # From Coinbase developer portal
@@ -473,47 +340,7 @@
 TEE_MODE=OFF        # LOCAL | DOCKER | PRODUCTION
 WALLET_SECRET_SALT= # ONLY define if you want to use TEE Plugin, otherwise it will throw errors
 
-<<<<<<< HEAD
-# Galadriel Configuration
-GALADRIEL_API_KEY=gal-*      # Get from https://dashboard.galadriel.com/
-SMALL_GALADRIEL_MODEL=       # Default: gpt-4o-mini
-MEDIUM_GALADRIEL_MODEL=      # Default: gpt-4o
-LARGE_GALADRIEL_MODEL=       # Default: gpt-4o
-GALADRIEL_FINE_TUNE_API_KEY= # Use an OpenAI key to use a fine-tuned model with the verified inference endpoint
-
-# Venice Configuration
-VENICE_API_KEY=      # generate from venice settings
-SMALL_VENICE_MODEL=  # Default: llama-3.3-70b
-MEDIUM_VENICE_MODEL= # Default: llama-3.3-70b
-LARGE_VENICE_MODEL=  # Default: llama-3.1-405b
-IMAGE_VENICE_MODEL=  # Default: fluently-xl
-
-# Coin Price Configuration
-COINMARKETCAP_API_KEY=
-COINGECKO_API_KEY=
-
-# Akash Chat API Configuration docs: https://chatapi.akash.network/documentation
-AKASH_CHAT_API_KEY=          # Get from https://chatapi.akash.network/
-SMALL_AKASH_CHAT_API_MODEL=  # Default: Meta-Llama-3-2-3B-Instruct
-MEDIUM_AKASH_CHAT_API_MODEL= # Default: Meta-Llama-3-3-70B-Instruct
-LARGE_AKASH_CHAT_API_MODEL=  # Default: Meta-Llama-3-1-405B-Instruct-FP8
-
-# fal.ai Configuration
-FAL_API_KEY=
-FAL_AI_LORA_PATH=
-
-# Web search API Configuration
-TAVILY_API_KEY=
-
-# WhatsApp Cloud API Configuration
-WHATSAPP_ACCESS_TOKEN=         # Permanent access token from Facebook Developer Console
-WHATSAPP_PHONE_NUMBER_ID=      # Phone number ID from WhatsApp Business API
-WHATSAPP_BUSINESS_ACCOUNT_ID=  # Business Account ID from Facebook Business Manager
-WHATSAPP_WEBHOOK_VERIFY_TOKEN= # Custom string for webhook verification
-WHATSAPP_API_VERSION=v17.0     # WhatsApp API version (default: v17.0)
-=======
-ENABLE_TEE_LOG=false            # Set to true to enable TEE logging, only available when running eliza in TEE
->>>>>>> 82607be2
+ENABLE_TEE_LOG=false # Set to true to enable TEE logging, only available when running eliza in TEE
 
 # Flow Blockchain Configuration
 FLOW_ADDRESS=
@@ -530,17 +357,12 @@
 APTOS_NETWORK=     # Must be one of mainnet, testnet
 
 # MultiversX
-<<<<<<< HEAD
 MVX_PRIVATE_KEY= # Multiversx private key
 MVX_NETWORK=     # must be one of mainnet, devnet, testnet
-=======
-MVX_PRIVATE_KEY=                # Multiversx private key
-MVX_NETWORK=                    # must be one of mainnet, devnet, testnet
->>>>>>> 82607be2
 
 # NEAR
-NEAR_WALLET_SECRET_KEY=          # NEAR Wallet Secret Key
-NEAR_WALLET_PUBLIC_KEY=          # NEAR Wallet Public Key
+NEAR_WALLET_SECRET_KEY= # NEAR Wallet Secret Key
+NEAR_WALLET_PUBLIC_KEY= # NEAR Wallet Public Key
 NEAR_ADDRESS=
 NEAR_SLIPPAGE=1
 NEAR_RPC_URL=https://rpc.testnet.near.org
@@ -561,15 +383,14 @@
 TEE_MARLIN_ATTESTATION_ENDPOINT= # Optional, default "http://127.0.0.1:1350"
 
 # Ton
-TON_PRIVATE_KEY=            # Ton Mnemonic Seed Phrase Join With Empty String
-TON_RPC_URL=                # ton rpc
+TON_PRIVATE_KEY= # Ton Mnemonic Seed Phrase Join With Empty String
+TON_RPC_URL=     # ton rpc
 
 # Sui
-SUI_PRIVATE_KEY=            # Sui Mnemonic Seed Phrase (`sui keytool generate ed25519`) , Also support `suiprivatekeyxxxx` (sui keytool export --key-identity 0x63)
-SUI_NETWORK=                # must be one of mainnet, testnet, devnet, localnet
+SUI_PRIVATE_KEY= # Sui Mnemonic Seed Phrase (`sui keytool generate ed25519`) , Also support `suiprivatekeyxxxx` (sui keytool export --key-identity 0x63)
+SUI_NETWORK=     # must be one of mainnet, testnet, devnet, localnet
 
 # Story
-<<<<<<< HEAD
 STORY_PRIVATE_KEY=  # Story private key
 STORY_API_BASE_URL= # Story API base URL
 STORY_API_KEY=      # Story API key
@@ -578,16 +399,6 @@
 # Cosmos
 COSMOS_RECOVERY_PHRASE=  # 12 words recovery phrase (need to be in quotes, because of spaces)
 COSMOS_AVAILABLE_CHAINS= # mantrachaintestnet2,cosmos  # Array of chains
-=======
-STORY_PRIVATE_KEY=          # Story private key
-STORY_API_BASE_URL=         # Story API base URL
-STORY_API_KEY=              # Story API key
-PINATA_JWT=                 # Pinata JWT for uploading files to IPFS
-
-# Cosmos
-COSMOS_RECOVERY_PHRASE=      # 12 words recovery phrase (need to be in quotes, because of spaces)
-COSMOS_AVAILABLE_CHAINS=     # mantrachaintestnet2,cosmos  # Array of chains
->>>>>>> 82607be2
 # Cronos zkEVM
 CRONOSZKEVM_ADDRESS=
 CRONOSZKEVM_PRIVATE_KEY=
@@ -596,17 +407,8 @@
 FUEL_WALLET_PRIVATE_KEY=
 
 # Tokenizer Settings
-<<<<<<< HEAD
 TOKENIZER_MODEL= # Specify the tokenizer model to be used.
 TOKENIZER_TYPE=  # Options: tiktoken (for OpenAI models) or auto (AutoTokenizer from Hugging Face for non-OpenAI models). Default: tiktoken.
-
-#LetzAI
-LETZAI_API_KEY= # LetzAI API Key
-LETZAI_MODELS=  # list of Letzai models to add to each prompt, e.g.: "@modelname1, @modelname2"
-=======
-TOKENIZER_MODEL=            # Specify the tokenizer model to be used.
-TOKENIZER_TYPE=             # Options: tiktoken (for OpenAI models) or auto (AutoTokenizer from Hugging Face for non-OpenAI models). Default: tiktoken.
->>>>>>> 82607be2
 
 # Spheron
 SPHERON_PRIVATE_KEY=
@@ -630,14 +432,7 @@
 GIPHY_API_KEY=
 
 # OpenWeather
-<<<<<<< HEAD
 OPEN_WEATHER_API_KEY= # OpenWeather API key
-
-# Allora
-ALLORA_API_KEY=    # Allora API key, format: UP-f8db7d6558ab432ca0d92716
-ALLORA_CHAIN_SLUG= # must be one of mainnet, testnet. If not specified, it will use testnet by default
-=======
-OPEN_WEATHER_API_KEY=           # OpenWeather API key
 
 # EchoChambers Configuration
 ECHOCHAMBERS_API_URL=http://127.0.0.1:3333
@@ -648,9 +443,8 @@
 ECHOCHAMBERS_MAX_MESSAGES=10
 
 # Allora
-ALLORA_API_KEY=                 # Allora API key, format: UP-f8db7d6558ab432ca0d92716
-ALLORA_CHAIN_SLUG=              # must be one of mainnet, testnet. If not specified, it will use testnet by default
->>>>>>> 82607be2
+ALLORA_API_KEY=    # Allora API key, format: UP-f8db7d6558ab432ca0d92716
+ALLORA_CHAIN_SLUG= # must be one of mainnet, testnet. If not specified, it will use testnet by default
 
 # Opacity zkTLS
 OPACITY_TEAM_ID=f309ac8ae8a9a14a7e62cd1a521b1c5f
