--- conflicted
+++ resolved
@@ -40,13 +40,9 @@
 import { evmPlugin } from "@ai16z/plugin-evm";
 import { createNodePlugin } from "@ai16z/plugin-node";
 import { solanaPlugin } from "@ai16z/plugin-solana";
-<<<<<<< HEAD
 import { teePlugin, TEEMode } from "@ai16z/plugin-tee";
-=======
 import { aptosPlugin, TransferAptosToken } from "@ai16z/plugin-aptos";
 import { flowPlugin } from "@ai16z/plugin-flow";
-import { teePlugin } from "@ai16z/plugin-tee";
->>>>>>> 216e3127
 import Database from "better-sqlite3";
 import fs from "fs";
 import path from "path";
@@ -415,18 +411,14 @@
             getSecret(character, "COINBASE_PRIVATE_KEY")
                 ? [coinbaseMassPaymentsPlugin, tradePlugin, tokenContractPlugin]
                 : []),
-<<<<<<< HEAD
             ...(teeMode !== TEEMode.OFF && walletSecretSalt
                 ? [teePlugin, solanaPlugin]
                 : []),
-=======
             getSecret(character, "COINBASE_API_KEY") &&
             getSecret(character, "COINBASE_PRIVATE_KEY") &&
             getSecret(character, "COINBASE_NOTIFICATION_URI")
                 ? webhookPlugin
                 : null,
-            getSecret(character, "WALLET_SECRET_SALT") ? teePlugin : null,
->>>>>>> 216e3127
             getSecret(character, "ALCHEMY_API_KEY") ? goatPlugin : null,
             getSecret(character, "FLOW_ADDRESS") &&
             getSecret(character, "FLOW_PRIVATE_KEY")
