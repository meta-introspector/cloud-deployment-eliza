{
    "name": "@elizaos/plugin-anyone",
<<<<<<< HEAD
    "version": "0.1.9",
=======
    "version": "0.1.8-alpha.1",
>>>>>>> d5f2924d
    "main": "dist/index.js",
    "type": "module",
    "types": "dist/index.d.ts",
    "dependencies": {
        "@anyone-protocol/anyone-client": "^0.4.3",
        "@elizaos/core": "workspace:*",
        "axios": "^1.7.9",
        "tsup": "8.3.5"
    },
    "devDependencies": {
        "vitest": "^1.2.1",
        "@vitest/coverage-v8": "^1.2.1"
    },
    "scripts": {
        "build": "tsup --format esm --dts",
        "dev": "tsup --format esm --dts --watch",
        "test": "vitest run",
        "test:watch": "vitest",
        "test:coverage": "vitest run --coverage"
    },
    "peerDependencies": {
        "whatwg-url": "7.1.0"
    }
}<|MERGE_RESOLUTION|>--- conflicted
+++ resolved
@@ -1,31 +1,27 @@
 {
-    "name": "@elizaos/plugin-anyone",
-<<<<<<< HEAD
-    "version": "0.1.9",
-=======
-    "version": "0.1.8-alpha.1",
->>>>>>> d5f2924d
-    "main": "dist/index.js",
-    "type": "module",
-    "types": "dist/index.d.ts",
-    "dependencies": {
-        "@anyone-protocol/anyone-client": "^0.4.3",
-        "@elizaos/core": "workspace:*",
-        "axios": "^1.7.9",
-        "tsup": "8.3.5"
-    },
-    "devDependencies": {
-        "vitest": "^1.2.1",
-        "@vitest/coverage-v8": "^1.2.1"
-    },
-    "scripts": {
-        "build": "tsup --format esm --dts",
-        "dev": "tsup --format esm --dts --watch",
-        "test": "vitest run",
-        "test:watch": "vitest",
-        "test:coverage": "vitest run --coverage"
-    },
-    "peerDependencies": {
-        "whatwg-url": "7.1.0"
-    }
+	"name": "@elizaos/plugin-anyone",
+	"version": "0.1.9",
+	"main": "dist/index.js",
+	"type": "module",
+	"types": "dist/index.d.ts",
+	"dependencies": {
+		"@anyone-protocol/anyone-client": "^0.4.3",
+		"@elizaos/core": "workspace:*",
+		"axios": "^1.7.9",
+		"tsup": "8.3.5"
+	},
+	"devDependencies": {
+		"vitest": "^1.2.1",
+		"@vitest/coverage-v8": "^1.2.1"
+	},
+	"scripts": {
+		"build": "tsup --format esm --dts",
+		"dev": "tsup --format esm --dts --watch",
+		"test": "vitest run",
+		"test:watch": "vitest",
+		"test:coverage": "vitest run --coverage"
+	},
+	"peerDependencies": {
+		"whatwg-url": "7.1.0"
+	}
 }