{
    "name": "@elizaos/plugin-massa",
    "version": "0.25.6-alpha.1",
    "main": "dist/index.js",
    "type": "module",
    "types": "dist/index.d.ts",
    "dependencies": {
        "@elizaos/core": "workspace:*",
        "@massalabs/massa-web3": "^5.0.1-dev",
        "tsup": "8.3.5"
    },
    "scripts": {
        "build": "tsup --format esm --dts"
    },
    "peerDependencies": {
        "whatwg-url": "7.1.0"
<<<<<<< HEAD
=======
    },
    "publishConfig": {
        "access": "public"
>>>>>>> 2dbf2cc0
    }
}<|MERGE_RESOLUTION|>--- conflicted
+++ resolved
@@ -14,11 +14,8 @@
     },
     "peerDependencies": {
         "whatwg-url": "7.1.0"
-<<<<<<< HEAD
-=======
     },
     "publishConfig": {
         "access": "public"
->>>>>>> 2dbf2cc0
     }
 }