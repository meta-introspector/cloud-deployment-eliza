import { createAnthropic } from "@ai-sdk/anthropic";
import { createGoogleGenerativeAI } from "@ai-sdk/google";
import { createMistral } from "@ai-sdk/mistral";
import { createGroq } from "@ai-sdk/groq";
import { createOpenAI } from "@ai-sdk/openai";
import { RecursiveCharacterTextSplitter } from "langchain/text_splitter";
import {
    generateObject as aiGenerateObject,
    generateText as aiGenerateText,
    CoreTool,
    GenerateObjectResult,
    StepResult as AIStepResult,
} from "ai";
import { Buffer } from "buffer";
import { createOllama } from "ollama-ai-provider";
import OpenAI from "openai";
import { encodingForModel, TiktokenModel } from "js-tiktoken";
import { AutoTokenizer } from "@huggingface/transformers";
import Together from "together-ai";
import { ZodSchema } from "zod";
import { elizaLogger } from "./index.ts";
import {
    models,
    getModelSettings,
    getImageModelSettings,
    getEndpoint,
} from "./models.ts";
import {
    parseBooleanFromText,
    parseJsonArrayFromText,
    parseJSONObjectFromText,
    parseShouldRespondFromText,
    parseActionResponseFromText,
} from "./parsing.ts";
import settings from "./settings.ts";
import {
    Content,
    IAgentRuntime,
    IImageDescriptionService,
    ITextGenerationService,
    ModelClass,
    ModelProviderName,
    ServiceType,
    ActionResponse,
    IVerifiableInferenceAdapter,
    VerifiableInferenceOptions,
    VerifiableInferenceResult,
    //VerifiableInferenceProvider,
    TelemetrySettings,
    TokenizerType,
} from "./types.ts";
import { fal } from "@fal-ai/client";
<<<<<<< HEAD
import { tavily } from "@tavily/core";
import { AtomaSDK } from "atoma-sdk";
=======

import BigNumber from "bignumber.js";
import {createPublicClient, http} from "viem";
>>>>>>> 5076588d

type Tool = CoreTool<any, any>;
type StepResult = AIStepResult<any>;

/**
 * Trims the provided text context to a specified token limit using a tokenizer model and type.
 *
 * The function dynamically determines the truncation method based on the tokenizer settings
 * provided by the runtime. If no tokenizer settings are defined, it defaults to using the
 * TikToken truncation method with the "gpt-4o" model.
 *
 * @async
 * @function trimTokens
 * @param {string} context - The text to be tokenized and trimmed.
 * @param {number} maxTokens - The maximum number of tokens allowed after truncation.
 * @param {IAgentRuntime} runtime - The runtime interface providing tokenizer settings.
 *
 * @returns {Promise<string>} A promise that resolves to the trimmed text.
 *
 * @throws {Error} Throws an error if the runtime settings are invalid or missing required fields.
 *
 * @example
 * const trimmedText = await trimTokens("This is an example text", 50, runtime);
 * console.log(trimmedText); // Output will be a truncated version of the input text.
 */
export async function trimTokens(
    context: string,
    maxTokens: number,
    runtime: IAgentRuntime
) {
    if (!context) return "";
    if (maxTokens <= 0) throw new Error("maxTokens must be positive");

    const tokenizerModel = runtime.getSetting("TOKENIZER_MODEL");
    const tokenizerType = runtime.getSetting("TOKENIZER_TYPE");

    if (!tokenizerModel || !tokenizerType) {
        // Default to TikToken truncation using the "gpt-4o" model if tokenizer settings are not defined
        return truncateTiktoken("gpt-4o", context, maxTokens);
    }

    // Choose the truncation method based on tokenizer type
    if (tokenizerType === TokenizerType.Auto) {
        return truncateAuto(tokenizerModel, context, maxTokens);
    }

    if (tokenizerType === TokenizerType.TikToken) {
        return truncateTiktoken(
            tokenizerModel as TiktokenModel,
            context,
            maxTokens
        );
    }

    elizaLogger.warn(`Unsupported tokenizer type: ${tokenizerType}`);
    return truncateTiktoken("gpt-4o", context, maxTokens);
}

async function truncateAuto(
    modelPath: string,
    context: string,
    maxTokens: number
) {
    try {
        const tokenizer = await AutoTokenizer.from_pretrained(modelPath);
        const tokens = tokenizer.encode(context);

        // If already within limits, return unchanged
        if (tokens.length <= maxTokens) {
            return context;
        }

        // Keep the most recent tokens by slicing from the end
        const truncatedTokens = tokens.slice(-maxTokens);

        // Decode back to text - js-tiktoken decode() returns a string directly
        return tokenizer.decode(truncatedTokens);
    } catch (error) {
        elizaLogger.error("Error in trimTokens:", error);
        // Return truncated string if tokenization fails
        return context.slice(-maxTokens * 4); // Rough estimate of 4 chars per token
    }
}

async function truncateTiktoken(
    model: TiktokenModel,
    context: string,
    maxTokens: number
) {
    try {
        const encoding = encodingForModel(model);

        // Encode the text into tokens
        const tokens = encoding.encode(context);

        // If already within limits, return unchanged
        if (tokens.length <= maxTokens) {
            return context;
        }

        // Keep the most recent tokens by slicing from the end
        const truncatedTokens = tokens.slice(-maxTokens);

        // Decode back to text - js-tiktoken decode() returns a string directly
        return encoding.decode(truncatedTokens);
    } catch (error) {
        elizaLogger.error("Error in trimTokens:", error);
        // Return truncated string if tokenization fails
        return context.slice(-maxTokens * 4); // Rough estimate of 4 chars per token
    }
}

/**
 * Get OnChain EternalAI System Prompt
 * @returns System Prompt
 */
async function getOnChainEternalAISystemPrompt(runtime: IAgentRuntime): Promise<string> | undefined {
    const agentId = runtime.getSetting("ETERNALAI_AGENT_ID")
    const providerUrl = runtime.getSetting("ETERNALAI_RPC_URL");
    const contractAddress = runtime.getSetting("ETERNALAI_AGENT_CONTRACT_ADDRESS");
    if (agentId && providerUrl && contractAddress) {
        // get on-chain system-prompt
        const contractABI = [{"inputs": [{"internalType": "uint256", "name": "_agentId", "type": "uint256"}], "name": "getAgentSystemPrompt", "outputs": [{"internalType": "bytes[]", "name": "","type": "bytes[]"}], "stateMutability": "view", "type": "function"}];

        const publicClient = createPublicClient({
            transport: http(providerUrl),
        });

        try {
            const validAddress: `0x${string}` = contractAddress as `0x${string}`;
            const result = await publicClient.readContract({
                address: validAddress,
                abi: contractABI,
                functionName: "getAgentSystemPrompt",
                args: [new BigNumber(agentId)],
            });
            if (result) {
                elizaLogger.info('on-chain system-prompt response', result[0]);
                const value = result[0].toString().replace("0x", "");
                let content = Buffer.from(value, 'hex').toString('utf-8');
                elizaLogger.info('on-chain system-prompt', content);
                return await fetchEternalAISystemPrompt(runtime, content)
            } else {
                return undefined;
            }
        } catch (error) {
            elizaLogger.error(error);
            elizaLogger.error('err', error);
        }
    }
    return undefined;
}

/**
 * Fetch EternalAI System Prompt
 * @returns System Prompt
 */
async function fetchEternalAISystemPrompt(runtime: IAgentRuntime, content: string): Promise<string> | undefined {
    const IPFS = "ipfs://"
    const containsSubstring: boolean = content.includes(IPFS);
    if (containsSubstring) {

        const lightHouse = content.replace(IPFS, "https://gateway.lighthouse.storage/ipfs/");
        elizaLogger.info("fetch lightHouse", lightHouse)
        const responseLH = await fetch(lightHouse, {
            method: "GET",
        });
        elizaLogger.info("fetch lightHouse resp", responseLH)
        if (responseLH.ok) {
            const data = await responseLH.text();
            return data;
        } else {
            const gcs = content.replace(IPFS, "https://cdn.eternalai.org/upload/")
            elizaLogger.info("fetch gcs", gcs)
            const responseGCS = await fetch(gcs, {
                method: "GET",
            });
            elizaLogger.info("fetch lightHouse gcs", responseGCS)
            if (responseGCS.ok) {
                const data = await responseGCS.text();
                return data;
            } else {
                throw new Error("invalid on-chain system prompt")
            }
            return undefined
        }
    } else {
        return content;
    }
}

/**
 * Gets the Cloudflare Gateway base URL for a specific provider if enabled
 * @param runtime The runtime environment
 * @param provider The model provider name
 * @returns The Cloudflare Gateway base URL if enabled, undefined otherwise
 */
function getCloudflareGatewayBaseURL(runtime: IAgentRuntime, provider: string): string | undefined {
    const isCloudflareEnabled = runtime.getSetting("CLOUDFLARE_GW_ENABLED") === "true";
    const cloudflareAccountId = runtime.getSetting("CLOUDFLARE_AI_ACCOUNT_ID");
    const cloudflareGatewayId = runtime.getSetting("CLOUDFLARE_AI_GATEWAY_ID");

    elizaLogger.debug("Cloudflare Gateway Configuration:", {
        isEnabled: isCloudflareEnabled,
        hasAccountId: !!cloudflareAccountId,
        hasGatewayId: !!cloudflareGatewayId,
        provider: provider
    });

    if (!isCloudflareEnabled) {
        elizaLogger.debug("Cloudflare Gateway is not enabled");
        return undefined;
    }

    if (!cloudflareAccountId) {
        elizaLogger.warn("Cloudflare Gateway is enabled but CLOUDFLARE_AI_ACCOUNT_ID is not set");
        return undefined;
    }

    if (!cloudflareGatewayId) {
        elizaLogger.warn("Cloudflare Gateway is enabled but CLOUDFLARE_AI_GATEWAY_ID is not set");
        return undefined;
    }

    const baseURL = `https://gateway.ai.cloudflare.com/v1/${cloudflareAccountId}/${cloudflareGatewayId}/${provider.toLowerCase()}`;
    elizaLogger.info("Using Cloudflare Gateway:", {
        provider,
        baseURL,
        accountId: cloudflareAccountId,
        gatewayId: cloudflareGatewayId
    });

    return baseURL;
}

/**
 * Send a message to the model for a text generateText - receive a string back and parse how you'd like
 * @param opts - The options for the generateText request.
 * @param opts.context The context of the message to be completed.
 * @param opts.stop A list of strings to stop the generateText at.
 * @param opts.model The model to use for generateText.
 * @param opts.frequency_penalty The frequency penalty to apply to the generateText.
 * @param opts.presence_penalty The presence penalty to apply to the generateText.
 * @param opts.temperature The temperature to apply to the generateText.
 * @param opts.max_context_length The maximum length of the context to apply to the generateText.
 * @returns The completed message.
 */

export async function generateText({
    runtime,
    context,
    modelClass,
    tools = {},
    onStepFinish,
    maxSteps = 1,
    stop,
    customSystemPrompt,
    verifiableInference = process.env.VERIFIABLE_INFERENCE_ENABLED === "true",
    verifiableInferenceOptions,
}: {
    runtime: IAgentRuntime;
    context: string;
    modelClass: ModelClass;
    tools?: Record<string, Tool>;
    onStepFinish?: (event: StepResult) => Promise<void> | void;
    maxSteps?: number;
    stop?: string[];
    customSystemPrompt?: string;
    verifiableInference?: boolean;
    verifiableInferenceAdapter?: IVerifiableInferenceAdapter;
    verifiableInferenceOptions?: VerifiableInferenceOptions;
}): Promise<string> {
    if (!context) {
        console.error("generateText context is empty");
        return "";
    }

    elizaLogger.log("Generating text...");

    elizaLogger.info("Generating text with options:", {
        modelProvider: runtime.modelProvider,
        model: modelClass,
        verifiableInference,
    });
    elizaLogger.log("Using provider:", runtime.modelProvider);
    // If verifiable inference is requested and adapter is provided, use it
    if (verifiableInference && runtime.verifiableInferenceAdapter) {
        elizaLogger.log(
            "Using verifiable inference adapter:",
            runtime.verifiableInferenceAdapter
        );
        try {
            const result: VerifiableInferenceResult =
                await runtime.verifiableInferenceAdapter.generateText(
                    context,
                    modelClass,
                    verifiableInferenceOptions
                );
            elizaLogger.log("Verifiable inference result:", result);
            // Verify the proof
            const isValid =
                await runtime.verifiableInferenceAdapter.verifyProof(result);
            if (!isValid) {
                throw new Error("Failed to verify inference proof");
            }

            return result.text;
        } catch (error) {
            elizaLogger.error("Error in verifiable inference:", error);
            throw error;
        }
    }

    const provider = runtime.modelProvider;
    elizaLogger.debug("Provider settings:", {
        provider,
        hasRuntime: !!runtime,
        runtimeSettings: {
            CLOUDFLARE_GW_ENABLED: runtime.getSetting("CLOUDFLARE_GW_ENABLED"),
            CLOUDFLARE_AI_ACCOUNT_ID: runtime.getSetting("CLOUDFLARE_AI_ACCOUNT_ID"),
            CLOUDFLARE_AI_GATEWAY_ID: runtime.getSetting("CLOUDFLARE_AI_GATEWAY_ID")
        }
    });

    const endpoint =
        runtime.character.modelEndpointOverride || getEndpoint(provider);
    const modelSettings = getModelSettings(runtime.modelProvider, modelClass);
    let model = modelSettings.name;

    // allow character.json settings => secrets to override models
    // FIXME: add MODEL_MEDIUM support
    switch (provider) {
        // if runtime.getSetting("LLAMACLOUD_MODEL_LARGE") is true and modelProvider is LLAMACLOUD, then use the large model
        case ModelProviderName.LLAMACLOUD:
            {
                switch (modelClass) {
                    case ModelClass.LARGE:
                        {
                            model =
                                runtime.getSetting("LLAMACLOUD_MODEL_LARGE") ||
                                model;
                        }
                        break;
                    case ModelClass.SMALL:
                        {
                            model =
                                runtime.getSetting("LLAMACLOUD_MODEL_SMALL") ||
                                model;
                        }
                        break;
                }
            }
            break;
        case ModelProviderName.TOGETHER:
            {
                switch (modelClass) {
                    case ModelClass.LARGE:
                        {
                            model =
                                runtime.getSetting("TOGETHER_MODEL_LARGE") ||
                                model;
                        }
                        break;
                    case ModelClass.SMALL:
                        {
                            model =
                                runtime.getSetting("TOGETHER_MODEL_SMALL") ||
                                model;
                        }
                        break;
                }
            }
            break;
        case ModelProviderName.OPENROUTER:
            {
                switch (modelClass) {
                    case ModelClass.LARGE:
                        {
                            model =
                                runtime.getSetting("LARGE_OPENROUTER_MODEL") ||
                                model;
                        }
                        break;
                    case ModelClass.SMALL:
                        {
                            model =
                                runtime.getSetting("SMALL_OPENROUTER_MODEL") ||
                                model;
                        }
                        break;
                }
            }
            break;
    }

    elizaLogger.info("Selected model:", model);

    const modelConfiguration = runtime.character?.settings?.modelConfig;
    const temperature =
        modelConfiguration?.temperature || modelSettings.temperature;
    const frequency_penalty =
        modelConfiguration?.frequency_penalty ||
        modelSettings.frequency_penalty;
    const presence_penalty =
        modelConfiguration?.presence_penalty || modelSettings.presence_penalty;
    const max_context_length =
        modelConfiguration?.maxInputTokens || modelSettings.maxInputTokens;
    const max_response_length =
        modelConfiguration?.max_response_length ||
        modelSettings.maxOutputTokens;
    const experimental_telemetry =
        modelConfiguration?.experimental_telemetry ||
        modelSettings.experimental_telemetry;

    const apiKey = runtime.token;

    try {
        elizaLogger.debug(
            `Trimming context to max length of ${max_context_length} tokens.`
        );

        context = await trimTokens(context, max_context_length, runtime);

        let response: string;

        const _stop = stop || modelSettings.stop;
        elizaLogger.debug(
            `Using provider: ${provider}, model: ${model}, temperature: ${temperature}, max response length: ${max_response_length}`
        );

        switch (provider) {
            // OPENAI & LLAMACLOUD shared same structure.
            case ModelProviderName.OPENAI:
            case ModelProviderName.ALI_BAILIAN:
            case ModelProviderName.VOLENGINE:
            case ModelProviderName.LLAMACLOUD:
            case ModelProviderName.NANOGPT:
            case ModelProviderName.HYPERBOLIC:
            case ModelProviderName.TOGETHER:
            case ModelProviderName.NINETEEN_AI:
            case ModelProviderName.AKASH_CHAT_API: {
                elizaLogger.debug("Initializing OpenAI model with Cloudflare check");
                const baseURL = getCloudflareGatewayBaseURL(runtime, 'openai') || endpoint;

                //elizaLogger.debug("OpenAI baseURL result:", { baseURL });
                const openai = createOpenAI({
                    apiKey,
                    baseURL,
                    fetch: runtime.fetch,
                });

                const { text: openaiResponse } = await aiGenerateText({
                    model: openai.languageModel(model),
                    prompt: context,
                    system:
                        runtime.character.system ??
                        settings.SYSTEM_PROMPT ??
                        undefined,
                    tools: tools,
                    onStepFinish: onStepFinish,
                    maxSteps: maxSteps,
                    temperature: temperature,
                    maxTokens: max_response_length,
                    frequencyPenalty: frequency_penalty,
                    presencePenalty: presence_penalty,
                    experimental_telemetry: experimental_telemetry,
                });

                response = openaiResponse;
                console.log("Received response from OpenAI model.");
                break;
            }

            case ModelProviderName.ETERNALAI: {
                elizaLogger.debug("Initializing EternalAI model.");
                const openai = createOpenAI({
                    apiKey,
                    baseURL: endpoint,
                    fetch: async (url: string, options: any) => {
                        const chain_id =
                            runtime.getSetting("ETERNALAI_CHAIN_ID") || "45762";
                        if (options?.body) {
                            const body = JSON.parse(options.body);
                            body.chain_id = chain_id;
                            options.body = JSON.stringify(body);
                        }
                        const fetching = await runtime.fetch(url, options);
                        if (
                            parseBooleanFromText(
                                runtime.getSetting("ETERNALAI_LOG")
                            )
                        ) {
                            elizaLogger.info(
                                "Request data: ",
                                JSON.stringify(options, null, 2)
                            );
                            const clonedResponse = fetching.clone();
                            try {
                                clonedResponse.json().then((data) => {
                                    elizaLogger.info(
                                        "Response data: ",
                                        JSON.stringify(data, null, 2)
                                    );
                                });
                            } catch (e) {
                                elizaLogger.debug(e);
                            }
                        }
                        return fetching;
                    },
                });

                let system_prompt = runtime.character.system ?? settings.SYSTEM_PROMPT ?? undefined;
                try {
                    const on_chain_system_prompt = await getOnChainEternalAISystemPrompt(runtime);
                    if (!on_chain_system_prompt) {
                        elizaLogger.error(new Error("invalid on_chain_system_prompt"))
                    } else {
                        system_prompt = on_chain_system_prompt
                        elizaLogger.info("new on-chain system prompt", system_prompt)
                    }
                } catch (e) {
                    elizaLogger.error(e)
                }

                const { text: openaiResponse } = await aiGenerateText({
                    model: openai.languageModel(model),
                    prompt: context,
                    system: system_prompt,
                    temperature: temperature,
                    maxTokens: max_response_length,
                    frequencyPenalty: frequency_penalty,
                    presencePenalty: presence_penalty,
                });

                response = openaiResponse;
                elizaLogger.debug("Received response from EternalAI model.");
                break;
            }

            case ModelProviderName.GOOGLE: {
                const google = createGoogleGenerativeAI({
                    apiKey,
                    fetch: runtime.fetch,
                });

                const { text: googleResponse } = await aiGenerateText({
                    model: google(model),
                    prompt: context,
                    system:
                        runtime.character.system ??
                        settings.SYSTEM_PROMPT ??
                        undefined,
                    tools: tools,
                    onStepFinish: onStepFinish,
                    maxSteps: maxSteps,
                    temperature: temperature,
                    maxTokens: max_response_length,
                    frequencyPenalty: frequency_penalty,
                    presencePenalty: presence_penalty,
                    experimental_telemetry: experimental_telemetry,
                });

                response = googleResponse;
                elizaLogger.debug("Received response from Google model.");
                break;
            }

            case ModelProviderName.MISTRAL: {
                const mistral = createMistral();

                const { text: mistralResponse } = await aiGenerateText({
                    model: mistral(model),
                    prompt: context,
                    system:
                        runtime.character.system ??
                        settings.SYSTEM_PROMPT ??
                        undefined,
                    temperature: temperature,
                    maxTokens: max_response_length,
                    frequencyPenalty: frequency_penalty,
                    presencePenalty: presence_penalty,
                });

                response = mistralResponse;
                elizaLogger.debug("Received response from Mistral model.");
                break;
            }

            case ModelProviderName.ANTHROPIC: {
                elizaLogger.debug("Initializing Anthropic model with Cloudflare check");
                const baseURL = getCloudflareGatewayBaseURL(runtime, 'anthropic') || "https://api.anthropic.com/v1";
                elizaLogger.debug("Anthropic baseURL result:", { baseURL });

                const anthropic = createAnthropic({ apiKey, baseURL, fetch: runtime.fetch });
                const { text: anthropicResponse } = await aiGenerateText({
                    model: anthropic.languageModel(model),
                    prompt: context,
                    system:
                        runtime.character.system ??
                        settings.SYSTEM_PROMPT ??
                        undefined,
                    tools: tools,
                    onStepFinish: onStepFinish,
                    maxSteps: maxSteps,
                    temperature: temperature,
                    maxTokens: max_response_length,
                    frequencyPenalty: frequency_penalty,
                    presencePenalty: presence_penalty,
                    experimental_telemetry: experimental_telemetry,
                });

                response = anthropicResponse;
                elizaLogger.debug("Received response from Anthropic model.");
                break;
            }

            case ModelProviderName.CLAUDE_VERTEX: {
                elizaLogger.debug("Initializing Claude Vertex model.");

                const anthropic = createAnthropic({
                    apiKey,
                    fetch: runtime.fetch,
                });

                const { text: anthropicResponse } = await aiGenerateText({
                    model: anthropic.languageModel(model),
                    prompt: context,
                    system:
                        runtime.character.system ??
                        settings.SYSTEM_PROMPT ??
                        undefined,
                    tools: tools,
                    onStepFinish: onStepFinish,
                    maxSteps: maxSteps,
                    temperature: temperature,
                    maxTokens: max_response_length,
                    frequencyPenalty: frequency_penalty,
                    presencePenalty: presence_penalty,
                    experimental_telemetry: experimental_telemetry,
                });

                response = anthropicResponse;
                elizaLogger.debug(
                    "Received response from Claude Vertex model."
                );
                break;
            }

            case ModelProviderName.GROK: {
                elizaLogger.debug("Initializing Grok model.");
                const grok = createOpenAI({
                    apiKey,
                    baseURL: endpoint,
                    fetch: runtime.fetch,
                });

                const { text: grokResponse } = await aiGenerateText({
                    model: grok.languageModel(model, {
                        parallelToolCalls: false,
                    }),
                    prompt: context,
                    system:
                        runtime.character.system ??
                        settings.SYSTEM_PROMPT ??
                        undefined,
                    tools: tools,
                    onStepFinish: onStepFinish,
                    maxSteps: maxSteps,
                    temperature: temperature,
                    maxTokens: max_response_length,
                    frequencyPenalty: frequency_penalty,
                    presencePenalty: presence_penalty,
                    experimental_telemetry: experimental_telemetry,
                });

                response = grokResponse;
                elizaLogger.debug("Received response from Grok model.");
                break;
            }

            case ModelProviderName.GROQ: {
                elizaLogger.debug("Initializing Groq model with Cloudflare check");
                const baseURL = getCloudflareGatewayBaseURL(runtime, 'groq');
                elizaLogger.debug("Groq baseURL result:", { baseURL });
                const groq = createGroq({ apiKey, fetch: runtime.fetch, baseURL });

                const { text: groqResponse } = await aiGenerateText({
                    model: groq.languageModel(model),
                    prompt: context,
                    temperature,
                    system:
                        runtime.character.system ??
                        settings.SYSTEM_PROMPT ??
                        undefined,
                    tools,
                    onStepFinish: onStepFinish,
                    maxSteps,
                    maxTokens: max_response_length,
                    frequencyPenalty: frequency_penalty,
                    presencePenalty: presence_penalty,
                    experimental_telemetry,
                });

                response = groqResponse;
                elizaLogger.debug("Received response from Groq model.");
                break;
            }

            case ModelProviderName.LLAMALOCAL: {
                elizaLogger.debug(
                    "Using local Llama model for text completion."
                );
                const textGenerationService =
                    runtime.getService<ITextGenerationService>(
                        ServiceType.TEXT_GENERATION
                    );

                if (!textGenerationService) {
                    throw new Error("Text generation service not found");
                }

                response = await textGenerationService.queueTextCompletion(
                    context,
                    temperature,
                    _stop,
                    frequency_penalty,
                    presence_penalty,
                    max_response_length
                );
                elizaLogger.debug("Received response from local Llama model.");
                break;
            }

            case ModelProviderName.REDPILL: {
                elizaLogger.debug("Initializing RedPill model.");
                const serverUrl = getEndpoint(provider);
                const openai = createOpenAI({
                    apiKey,
                    baseURL: serverUrl,
                    fetch: runtime.fetch,
                });

                const { text: redpillResponse } = await aiGenerateText({
                    model: openai.languageModel(model),
                    prompt: context,
                    temperature: temperature,
                    system:
                        runtime.character.system ??
                        settings.SYSTEM_PROMPT ??
                        undefined,
                    tools: tools,
                    onStepFinish: onStepFinish,
                    maxSteps: maxSteps,
                    maxTokens: max_response_length,
                    frequencyPenalty: frequency_penalty,
                    presencePenalty: presence_penalty,
                    experimental_telemetry: experimental_telemetry,
                });

                response = redpillResponse;
                elizaLogger.debug("Received response from redpill model.");
                break;
            }

            case ModelProviderName.OPENROUTER: {
                elizaLogger.debug("Initializing OpenRouter model.");
                const serverUrl = getEndpoint(provider);
                const openrouter = createOpenAI({
                    apiKey,
                    baseURL: serverUrl,
                    fetch: runtime.fetch,
                });

                const { text: openrouterResponse } = await aiGenerateText({
                    model: openrouter.languageModel(model),
                    prompt: context,
                    temperature: temperature,
                    system:
                        runtime.character.system ??
                        settings.SYSTEM_PROMPT ??
                        undefined,
                    tools: tools,
                    onStepFinish: onStepFinish,
                    maxSteps: maxSteps,
                    maxTokens: max_response_length,
                    frequencyPenalty: frequency_penalty,
                    presencePenalty: presence_penalty,
                    experimental_telemetry: experimental_telemetry,
                });

                response = openrouterResponse;
                elizaLogger.debug("Received response from OpenRouter model.");
                break;
            }

            case ModelProviderName.OLLAMA:
                {
                    elizaLogger.debug("Initializing Ollama model.");

                    const ollamaProvider = createOllama({
                        baseURL: getEndpoint(provider) + "/api",
                        fetch: runtime.fetch,
                    });
                    const ollama = ollamaProvider(model);

                    elizaLogger.debug("****** MODEL\n", model);

                    const { text: ollamaResponse } = await aiGenerateText({
                        model: ollama,
                        prompt: context,
                        tools: tools,
                        onStepFinish: onStepFinish,
                        temperature: temperature,
                        maxSteps: maxSteps,
                        maxTokens: max_response_length,
                        frequencyPenalty: frequency_penalty,
                        presencePenalty: presence_penalty,
                        experimental_telemetry: experimental_telemetry,
                    });

                    response = ollamaResponse;
                }
                elizaLogger.debug("Received response from Ollama model.");
                break;

            case ModelProviderName.HEURIST: {
                elizaLogger.debug("Initializing Heurist model.");
                const heurist = createOpenAI({
                    apiKey: apiKey,
                    baseURL: endpoint,
                    fetch: runtime.fetch,
                });

                const { text: heuristResponse } = await aiGenerateText({
                    model: heurist.languageModel(model),
                    prompt: context,
                    system:
                        customSystemPrompt ??
                        runtime.character.system ??
                        settings.SYSTEM_PROMPT ??
                        undefined,
                    tools: tools,
                    onStepFinish: onStepFinish,
                    temperature: temperature,
                    maxTokens: max_response_length,
                    maxSteps: maxSteps,
                    frequencyPenalty: frequency_penalty,
                    presencePenalty: presence_penalty,
                    experimental_telemetry: experimental_telemetry,
                });

                response = heuristResponse;
                elizaLogger.debug("Received response from Heurist model.");
                break;
            }
            case ModelProviderName.GAIANET: {
                elizaLogger.debug("Initializing GAIANET model.");

                var baseURL = getEndpoint(provider);
                if (!baseURL) {
                    switch (modelClass) {
                        case ModelClass.SMALL:
                            baseURL =
                                settings.SMALL_GAIANET_SERVER_URL ||
                                "https://llama3b.gaia.domains/v1";
                            break;
                        case ModelClass.MEDIUM:
                            baseURL =
                                settings.MEDIUM_GAIANET_SERVER_URL ||
                                "https://llama8b.gaia.domains/v1";
                            break;
                        case ModelClass.LARGE:
                            baseURL =
                                settings.LARGE_GAIANET_SERVER_URL ||
                                "https://qwen72b.gaia.domains/v1";
                            break;
                    }
                }

                elizaLogger.debug("Using GAIANET model with baseURL:", baseURL);

                const openai = createOpenAI({
                    apiKey,
                    baseURL: endpoint,
                    fetch: runtime.fetch,
                });

                const { text: openaiResponse } = await aiGenerateText({
                    model: openai.languageModel(model),
                    prompt: context,
                    system:
                        runtime.character.system ??
                        settings.SYSTEM_PROMPT ??
                        undefined,
                    tools: tools,
                    onStepFinish: onStepFinish,
                    maxSteps: maxSteps,
                    temperature: temperature,
                    maxTokens: max_response_length,
                    frequencyPenalty: frequency_penalty,
                    presencePenalty: presence_penalty,
                    experimental_telemetry: experimental_telemetry,
                });

                response = openaiResponse;
                elizaLogger.debug("Received response from GAIANET model.");
                break;
            }

            case ModelProviderName.ATOMA: {
                elizaLogger.debug("Initializing Atoma model.");
                const atoma = createOpenAI({
                    apiKey,
                    baseURL: endpoint,
                    fetch: runtime.fetch,
                });

                const { text: atomaResponse } = await aiGenerateText({
                    model: atoma.languageModel(model),
                    prompt: context,
                    system:
                        runtime.character.system ??
                        settings.SYSTEM_PROMPT ??
                        undefined,
                    tools: tools,
                    onStepFinish: onStepFinish,
                    maxSteps: maxSteps,
                    temperature: temperature,
                    maxTokens: max_response_length,
                    frequencyPenalty: frequency_penalty,
                    presencePenalty: presence_penalty,
                    experimental_telemetry: experimental_telemetry,
                });

                response = atomaResponse;
                elizaLogger.debug("Received response from Atoma model.");
                break;
            }

            case ModelProviderName.GALADRIEL: {
                elizaLogger.debug("Initializing Galadriel model.");
                const headers = {};
                const fineTuneApiKey = runtime.getSetting(
                    "GALADRIEL_FINE_TUNE_API_KEY"
                );
                if (fineTuneApiKey) {
                    headers["Fine-Tune-Authentication"] = fineTuneApiKey;
                }
                const galadriel = createOpenAI({
                    headers,
                    apiKey: apiKey,
                    baseURL: endpoint,
                    fetch: runtime.fetch,
                });

                const { text: galadrielResponse } = await aiGenerateText({
                    model: galadriel.languageModel(model),
                    prompt: context,
                    system:
                        runtime.character.system ??
                        settings.SYSTEM_PROMPT ??
                        undefined,
                    tools: tools,
                    onStepFinish: onStepFinish,
                    maxSteps: maxSteps,
                    temperature: temperature,
                    maxTokens: max_response_length,
                    frequencyPenalty: frequency_penalty,
                    presencePenalty: presence_penalty,
                    experimental_telemetry: experimental_telemetry,
                });

                response = galadrielResponse;
                elizaLogger.debug("Received response from Galadriel model.");
                break;
            }

            case ModelProviderName.INFERA: {
                elizaLogger.debug("Initializing Infera model.");

                const apiKey = settings.INFERA_API_KEY || runtime.token;

                const infera = createOpenAI({
                    apiKey,
                    baseURL: endpoint,
                    headers: {
                        api_key: apiKey,
                        "Content-Type": "application/json",
                    },
                });

                const { text: inferaResponse } = await aiGenerateText({
                    model: infera.languageModel(model),
                    prompt: context,
                    system:
                        runtime.character.system ??
                        settings.SYSTEM_PROMPT ??
                        undefined,
                    temperature: temperature,
                    maxTokens: max_response_length,
                    frequencyPenalty: frequency_penalty,
                    presencePenalty: presence_penalty,
                });
                response = inferaResponse;
                elizaLogger.debug("Received response from Infera model.");
                break;
            }

            case ModelProviderName.VENICE: {
                elizaLogger.debug("Initializing Venice model.");
                const venice = createOpenAI({
                    apiKey: apiKey,
                    baseURL: endpoint,
                });

                const { text: veniceResponse } = await aiGenerateText({
                    model: venice.languageModel(model),
                    prompt: context,
                    system:
                        runtime.character.system ??
                        settings.SYSTEM_PROMPT ??
                        undefined,
                    tools: tools,
                    onStepFinish: onStepFinish,
                    temperature: temperature,
                    maxSteps: maxSteps,
                    maxTokens: max_response_length,
                });

                response = veniceResponse;
                elizaLogger.debug("Received response from Venice model.");
                break;
            }

            case ModelProviderName.DEEPSEEK: {
                elizaLogger.debug("Initializing Deepseek model.");
                const serverUrl = models[provider].endpoint;
                const deepseek = createOpenAI({
                    apiKey,
                    baseURL: serverUrl,
                    fetch: runtime.fetch,
                });

                const { text: deepseekResponse } = await aiGenerateText({
                    model: deepseek.languageModel(model),
                    prompt: context,
                    temperature: temperature,
                    system:
                        runtime.character.system ??
                        settings.SYSTEM_PROMPT ??
                        undefined,
                    tools: tools,
                    onStepFinish: onStepFinish,
                    maxSteps: maxSteps,
                    maxTokens: max_response_length,
                    frequencyPenalty: frequency_penalty,
                    presencePenalty: presence_penalty,
                    experimental_telemetry: experimental_telemetry,
                });

                response = deepseekResponse;
                elizaLogger.debug("Received response from Deepseek model.");
                break;
            }

            default: {
                const errorMessage = `Unsupported provider: ${provider}`;
                elizaLogger.error(errorMessage);
                throw new Error(errorMessage);
            }
        }

        return response;
    } catch (error) {
        elizaLogger.error("Error in generateText:", error);
        throw error;
    }
}

/**
 * Sends a message to the model to determine if it should respond to the given context.
 * @param opts - The options for the generateText request
 * @param opts.context The context to evaluate for response
 * @param opts.stop A list of strings to stop the generateText at
 * @param opts.model The model to use for generateText
 * @param opts.frequency_penalty The frequency penalty to apply (0.0 to 2.0)
 * @param opts.presence_penalty The presence penalty to apply (0.0 to 2.0)
 * @param opts.temperature The temperature to control randomness (0.0 to 2.0)
 * @param opts.serverUrl The URL of the API server
 * @param opts.max_context_length Maximum allowed context length in tokens
 * @param opts.max_response_length Maximum allowed response length in tokens
 * @returns Promise resolving to "RESPOND", "IGNORE", "STOP" or null
 */
export async function generateShouldRespond({
    runtime,
    context,
    modelClass,
}: {
    runtime: IAgentRuntime;
    context: string;
    modelClass: ModelClass;
}): Promise<"RESPOND" | "IGNORE" | "STOP" | null> {
    let retryDelay = 1000;
    while (true) {
        try {
            elizaLogger.debug(
                "Attempting to generate text with context:",
                context
            );
            const response = await generateText({
                runtime,
                context,
                modelClass,
            });

            elizaLogger.debug("Received response from generateText:", response);
            const parsedResponse = parseShouldRespondFromText(response.trim());
            if (parsedResponse) {
                elizaLogger.debug("Parsed response:", parsedResponse);
                return parsedResponse;
            } else {
                elizaLogger.debug("generateShouldRespond no response");
            }
        } catch (error) {
            elizaLogger.error("Error in generateShouldRespond:", error);
            if (
                error instanceof TypeError &&
                error.message.includes("queueTextCompletion")
            ) {
                elizaLogger.error(
                    "TypeError: Cannot read properties of null (reading 'queueTextCompletion')"
                );
            }
        }

        elizaLogger.log(`Retrying in ${retryDelay}ms...`);
        await new Promise((resolve) => setTimeout(resolve, retryDelay));
        retryDelay *= 2;
    }
}

/**
 * Splits content into chunks of specified size with optional overlapping bleed sections
 * @param content - The text content to split into chunks
 * @param chunkSize - The maximum size of each chunk in tokens
 * @param bleed - Number of characters to overlap between chunks (default: 100)
 * @returns Promise resolving to array of text chunks with bleed sections
 */
export async function splitChunks(
    content: string,
    chunkSize: number = 512,
    bleed: number = 20
): Promise<string[]> {
    const textSplitter = new RecursiveCharacterTextSplitter({
        chunkSize: Number(chunkSize),
        chunkOverlap: Number(bleed),
    });

    return textSplitter.splitText(content);
}

/**
 * Sends a message to the model and parses the response as a boolean value
 * @param opts - The options for the generateText request
 * @param opts.context The context to evaluate for the boolean response
 * @param opts.stop A list of strings to stop the generateText at
 * @param opts.model The model to use for generateText
 * @param opts.frequency_penalty The frequency penalty to apply (0.0 to 2.0)
 * @param opts.presence_penalty The presence penalty to apply (0.0 to 2.0)
 * @param opts.temperature The temperature to control randomness (0.0 to 2.0)
 * @param opts.serverUrl The URL of the API server
 * @param opts.token The API token for authentication
 * @param opts.max_context_length Maximum allowed context length in tokens
 * @param opts.max_response_length Maximum allowed response length in tokens
 * @returns Promise resolving to a boolean value parsed from the model's response
 */
export async function generateTrueOrFalse({
    runtime,
    context = "",
    modelClass,
}: {
    runtime: IAgentRuntime;
    context: string;
    modelClass: ModelClass;
}): Promise<boolean> {
    let retryDelay = 1000;
    const modelSettings = getModelSettings(runtime.modelProvider, modelClass);
    const stop = Array.from(
        new Set([...(modelSettings.stop || []), ["\n"]])
    ) as string[];

    while (true) {
        try {
            const response = await generateText({
                stop,
                runtime,
                context,
                modelClass,
            });

            const parsedResponse = parseBooleanFromText(response.trim());
            if (parsedResponse !== null) {
                return parsedResponse;
            }
        } catch (error) {
            elizaLogger.error("Error in generateTrueOrFalse:", error);
        }

        await new Promise((resolve) => setTimeout(resolve, retryDelay));
        retryDelay *= 2;
    }
}

/**
 * Send a message to the model and parse the response as a string array
 * @param opts - The options for the generateText request
 * @param opts.context The context/prompt to send to the model
 * @param opts.stop Array of strings that will stop the model's generation if encountered
 * @param opts.model The language model to use
 * @param opts.frequency_penalty The frequency penalty to apply (0.0 to 2.0)
 * @param opts.presence_penalty The presence penalty to apply (0.0 to 2.0)
 * @param opts.temperature The temperature to control randomness (0.0 to 2.0)
 * @param opts.serverUrl The URL of the API server
 * @param opts.token The API token for authentication
 * @param opts.max_context_length Maximum allowed context length in tokens
 * @param opts.max_response_length Maximum allowed response length in tokens
 * @returns Promise resolving to an array of strings parsed from the model's response
 */
export async function generateTextArray({
    runtime,
    context,
    modelClass,
}: {
    runtime: IAgentRuntime;
    context: string;
    modelClass: ModelClass;
}): Promise<string[]> {
    if (!context) {
        elizaLogger.error("generateTextArray context is empty");
        return [];
    }
    let retryDelay = 1000;

    while (true) {
        try {
            const response = await generateText({
                runtime,
                context,
                modelClass,
            });

            const parsedResponse = parseJsonArrayFromText(response);
            if (parsedResponse) {
                return parsedResponse;
            }
        } catch (error) {
            elizaLogger.error("Error in generateTextArray:", error);
        }

        await new Promise((resolve) => setTimeout(resolve, retryDelay));
        retryDelay *= 2;
    }
}

export async function generateObjectDeprecated({
    runtime,
    context,
    modelClass,
}: {
    runtime: IAgentRuntime;
    context: string;
    modelClass: ModelClass;
}): Promise<any> {
    if (!context) {
        elizaLogger.error("generateObjectDeprecated context is empty");
        return null;
    }
    let retryDelay = 1000;

    while (true) {
        try {
            // this is slightly different than generateObjectArray, in that we parse object, not object array
            const response = await generateText({
                runtime,
                context,
                modelClass,
            });
            const parsedResponse = parseJSONObjectFromText(response);
            if (parsedResponse) {
                return parsedResponse;
            }
        } catch (error) {
            elizaLogger.error("Error in generateObject:", error);
        }

        await new Promise((resolve) => setTimeout(resolve, retryDelay));
        retryDelay *= 2;
    }
}

export async function generateObjectArray({
    runtime,
    context,
    modelClass,
}: {
    runtime: IAgentRuntime;
    context: string;
    modelClass: ModelClass;
}): Promise<any[]> {
    if (!context) {
        elizaLogger.error("generateObjectArray context is empty");
        return [];
    }
    let retryDelay = 1000;

    while (true) {
        try {
            const response = await generateText({
                runtime,
                context,
                modelClass,
            });

            const parsedResponse = parseJsonArrayFromText(response);
            if (parsedResponse) {
                return parsedResponse;
            }
        } catch (error) {
            elizaLogger.error("Error in generateTextArray:", error);
        }

        await new Promise((resolve) => setTimeout(resolve, retryDelay));
        retryDelay *= 2;
    }
}

/**
 * Send a message to the model for generateText.
 * @param opts - The options for the generateText request.
 * @param opts.context The context of the message to be completed.
 * @param opts.stop A list of strings to stop the generateText at.
 * @param opts.model The model to use for generateText.
 * @param opts.frequency_penalty The frequency penalty to apply to the generateText.
 * @param opts.presence_penalty The presence penalty to apply to the generateText.
 * @param opts.temperature The temperature to apply to the generateText.
 * @param opts.max_context_length The maximum length of the context to apply to the generateText.
 * @returns The completed message.
 */
export async function generateMessageResponse({
    runtime,
    context,
    modelClass,
}: {
    runtime: IAgentRuntime;
    context: string;
    modelClass: ModelClass;
}): Promise<Content> {
    const modelSettings = getModelSettings(runtime.modelProvider, modelClass);
    const max_context_length = modelSettings.maxInputTokens;

    context = await trimTokens(context, max_context_length, runtime);
    elizaLogger.debug("Context:", context);
    let retryLength = 1000; // exponential backoff
    while (true) {
        try {
            elizaLogger.log("Generating message response..");

            const response = await generateText({
                runtime,
                context,
                modelClass,
            });

            // try parsing the response as JSON, if null then try again
            const parsedContent = parseJSONObjectFromText(response) as Content;
            if (!parsedContent) {
                elizaLogger.debug("parsedContent is null, retrying");
                continue;
            }

            return parsedContent;
        } catch (error) {
            elizaLogger.error("ERROR:", error);
            // wait for 2 seconds
            retryLength *= 2;
            await new Promise((resolve) => setTimeout(resolve, retryLength));
            elizaLogger.debug("Retrying...");
        }
    }
}

export const generateImage = async (
    data: {
        prompt: string;
        width: number;
        height: number;
        count?: number;
        negativePrompt?: string;
        numIterations?: number;
        guidanceScale?: number;
        seed?: number;
        modelId?: string;
        jobId?: string;
        stylePreset?: string;
        hideWatermark?: boolean;
    },
    runtime: IAgentRuntime
): Promise<{
    success: boolean;
    data?: string[];
    error?: any;
}> => {
    const modelSettings = getImageModelSettings(runtime.imageModelProvider);
    const model = modelSettings.name;
    elizaLogger.info("Generating image with options:", {
        imageModelProvider: model,
    });

    const apiKey =
        runtime.imageModelProvider === runtime.modelProvider
            ? runtime.token
            : (() => {
                  // First try to match the specific provider
                  switch (runtime.imageModelProvider) {
                      case ModelProviderName.HEURIST:
                          return runtime.getSetting("HEURIST_API_KEY");
                      case ModelProviderName.TOGETHER:
                          return runtime.getSetting("TOGETHER_API_KEY");
                      case ModelProviderName.FAL:
                          return runtime.getSetting("FAL_API_KEY");
                      case ModelProviderName.OPENAI:
                          return runtime.getSetting("OPENAI_API_KEY");
                      case ModelProviderName.VENICE:
                          return runtime.getSetting("VENICE_API_KEY");
                      case ModelProviderName.LIVEPEER:
                          return runtime.getSetting("LIVEPEER_GATEWAY_URL");
                      default:
                          // If no specific match, try the fallback chain
                          return (
                              runtime.getSetting("HEURIST_API_KEY") ??
                              runtime.getSetting("NINETEEN_AI_API_KEY") ??
                              runtime.getSetting("TOGETHER_API_KEY") ??
                              runtime.getSetting("FAL_API_KEY") ??
                              runtime.getSetting("OPENAI_API_KEY") ??
                              runtime.getSetting("VENICE_API_KEY") ??
                              runtime.getSetting("LIVEPEER_GATEWAY_URL")
                          );
                  }
              })();
    try {
        if (runtime.imageModelProvider === ModelProviderName.HEURIST) {
            const response = await fetch(
                "http://sequencer.heurist.xyz/submit_job",
                {
                    method: "POST",
                    headers: {
                        Authorization: `Bearer ${apiKey}`,
                        "Content-Type": "application/json",
                    },
                    body: JSON.stringify({
                        job_id: data.jobId || crypto.randomUUID(),
                        model_input: {
                            SD: {
                                prompt: data.prompt,
                                neg_prompt: data.negativePrompt,
                                num_iterations: data.numIterations || 20,
                                width: data.width || 512,
                                height: data.height || 512,
                                guidance_scale: data.guidanceScale || 3,
                                seed: data.seed || -1,
                            },
                        },
                        model_id: model,
                        deadline: 60,
                        priority: 1,
                    }),
                }
            );

            if (!response.ok) {
                throw new Error(
                    `Heurist image generation failed: ${response.statusText}`
                );
            }

            const imageURL = await response.json();
            return { success: true, data: [imageURL] };
        } else if (
            runtime.imageModelProvider === ModelProviderName.TOGETHER ||
            // for backwards compat
            runtime.imageModelProvider === ModelProviderName.LLAMACLOUD
        ) {
            const together = new Together({ apiKey: apiKey as string });
            const response = await together.images.create({
                model: model,
                prompt: data.prompt,
                width: data.width,
                height: data.height,
                steps: modelSettings?.steps ?? 4,
                n: data.count,
            });

            // Add type assertion to handle the response properly
            const togetherResponse =
                response as unknown as TogetherAIImageResponse;

            if (
                !togetherResponse.data ||
                !Array.isArray(togetherResponse.data)
            ) {
                throw new Error("Invalid response format from Together AI");
            }

            // Rest of the code remains the same...
            const base64s = await Promise.all(
                togetherResponse.data.map(async (image) => {
                    if (!image.url) {
                        elizaLogger.error("Missing URL in image data:", image);
                        throw new Error("Missing URL in Together AI response");
                    }

                    // Fetch the image from the URL
                    const imageResponse = await fetch(image.url);
                    if (!imageResponse.ok) {
                        throw new Error(
                            `Failed to fetch image: ${imageResponse.statusText}`
                        );
                    }

                    // Convert to blob and then to base64
                    const blob = await imageResponse.blob();
                    const arrayBuffer = await blob.arrayBuffer();
                    const base64 = Buffer.from(arrayBuffer).toString("base64");

                    // Return with proper MIME type
                    return `data:image/jpeg;base64,${base64}`;
                })
            );

            if (base64s.length === 0) {
                throw new Error("No images generated by Together AI");
            }

            elizaLogger.debug(`Generated ${base64s.length} images`);
            return { success: true, data: base64s };
        } else if (runtime.imageModelProvider === ModelProviderName.FAL) {
            fal.config({
                credentials: apiKey as string,
            });

            // Prepare the input parameters according to their schema
            const input = {
                prompt: data.prompt,
                image_size: "square" as const,
                num_inference_steps: modelSettings?.steps ?? 50,
                guidance_scale: data.guidanceScale || 3.5,
                num_images: data.count,
                enable_safety_checker:
                    runtime.getSetting("FAL_AI_ENABLE_SAFETY_CHECKER") ===
                    "true",
                safety_tolerance: Number(
                    runtime.getSetting("FAL_AI_SAFETY_TOLERANCE") || "2"
                ),
                output_format: "png" as const,
                seed: data.seed ?? 6252023,
                ...(runtime.getSetting("FAL_AI_LORA_PATH")
                    ? {
                          loras: [
                              {
                                  path: runtime.getSetting("FAL_AI_LORA_PATH"),
                                  scale: 1,
                              },
                          ],
                      }
                    : {}),
            };

            // Subscribe to the model
            const result = await fal.subscribe(model, {
                input,
                logs: true,
                onQueueUpdate: (update) => {
                    if (update.status === "IN_PROGRESS") {
                        elizaLogger.info(update.logs.map((log) => log.message));
                    }
                },
            });

            // Convert the returned image URLs to base64 to match existing functionality
            const base64Promises = result.data.images.map(async (image) => {
                const response = await fetch(image.url);
                const blob = await response.blob();
                const buffer = await blob.arrayBuffer();
                const base64 = Buffer.from(buffer).toString("base64");
                return `data:${image.content_type};base64,${base64}`;
            });

            const base64s = await Promise.all(base64Promises);
            return { success: true, data: base64s };
        } else if (runtime.imageModelProvider === ModelProviderName.VENICE) {
            const response = await fetch(
                "https://api.venice.ai/api/v1/image/generate",
                {
                    method: "POST",
                    headers: {
                        Authorization: `Bearer ${apiKey}`,
                        "Content-Type": "application/json",
                    },
                    body: JSON.stringify({
                        model: model,
                        prompt: data.prompt,
                        negative_prompt: data.negativePrompt,
                        width: data.width,
                        height: data.height,
                        steps: data.numIterations,
                        seed: data.seed,
                        style_preset: data.stylePreset,
                        hide_watermark: data.hideWatermark,
                    }),
                }
            );

            const result = await response.json();

            if (!result.images || !Array.isArray(result.images)) {
                throw new Error("Invalid response format from Venice AI");
            }

            const base64s = result.images.map((base64String) => {
                if (!base64String) {
                    throw new Error(
                        "Empty base64 string in Venice AI response"
                    );
                }
                return `data:image/png;base64,${base64String}`;
            });

            return { success: true, data: base64s };
        } else if (
            runtime.imageModelProvider === ModelProviderName.NINETEEN_AI
        ) {
            const response = await fetch(
                "https://api.nineteen.ai/v1/text-to-image",
                {
                    method: "POST",
                    headers: {
                        Authorization: `Bearer ${apiKey}`,
                        "Content-Type": "application/json",
                    },
                    body: JSON.stringify({
                        model: model,
                        prompt: data.prompt,
                        negative_prompt: data.negativePrompt,
                        width: data.width,
                        height: data.height,
                        steps: data.numIterations,
                        cfg_scale: data.guidanceScale || 3,
                    }),
                }
            );

            const result = await response.json();

            if (!result.images || !Array.isArray(result.images)) {
                throw new Error("Invalid response format from Nineteen AI");
            }

            const base64s = result.images.map((base64String) => {
                if (!base64String) {
                    throw new Error(
                        "Empty base64 string in Nineteen AI response"
                    );
                }
                return `data:image/png;base64,${base64String}`;
            });

            return { success: true, data: base64s };
        } else if (runtime.imageModelProvider === ModelProviderName.LIVEPEER) {
            if (!apiKey) {
                throw new Error("Livepeer Gateway is not defined");
            }
            try {
                const baseUrl = new URL(apiKey);
                if (!baseUrl.protocol.startsWith("http")) {
                    throw new Error("Invalid Livepeer Gateway URL protocol");
                }
                const response = await fetch(
                    `${baseUrl.toString()}text-to-image`,
                    {
                        method: "POST",
                        headers: {
                            "Content-Type": "application/json",
                        },
                        body: JSON.stringify({
                            model_id: model,
                            prompt: data.prompt,
                            width: data.width || 1024,
                            height: data.height || 1024,
                        }),
                    }
                );
                const result = await response.json();
                if (!result.images?.length) {
                    throw new Error("No images generated");
                }
                const base64Images = await Promise.all(
                    result.images.map(async (image) => {
                        console.log("imageUrl console log", image.url);
                        let imageUrl;
                        if (image.url.includes("http")) {
                            imageUrl = image.url;
                        } else {
                            imageUrl = `${apiKey}${image.url}`;
                        }
                        const imageResponse = await fetch(imageUrl);
                        if (!imageResponse.ok) {
                            throw new Error(
                                `Failed to fetch image: ${imageResponse.statusText}`
                            );
                        }
                        const blob = await imageResponse.blob();
                        const arrayBuffer = await blob.arrayBuffer();
                        const base64 =
                            Buffer.from(arrayBuffer).toString("base64");
                        return `data:image/jpeg;base64,${base64}`;
                    })
                );
                return {
                    success: true,
                    data: base64Images,
                };
            } catch (error) {
                console.error(error);
                return { success: false, error: error };
            }
        } else {
            let targetSize = `${data.width}x${data.height}`;
            if (
                targetSize !== "1024x1024" &&
                targetSize !== "1792x1024" &&
                targetSize !== "1024x1792"
            ) {
                targetSize = "1024x1024";
            }
            const openaiApiKey = runtime.getSetting("OPENAI_API_KEY") as string;
            if (!openaiApiKey) {
                throw new Error("OPENAI_API_KEY is not set");
            }
            const openai = new OpenAI({
                apiKey: openaiApiKey as string,
            });
            const response = await openai.images.generate({
                model,
                prompt: data.prompt,
                size: targetSize as "1024x1024" | "1792x1024" | "1024x1792",
                n: data.count,
                response_format: "b64_json",
            });
            const base64s = response.data.map(
                (image) => `data:image/png;base64,${image.b64_json}`
            );
            return { success: true, data: base64s };
        }
    } catch (error) {
        console.error(error);
        return { success: false, error: error };
    }
};

export const generateCaption = async (
    data: { imageUrl: string },
    runtime: IAgentRuntime
): Promise<{
    title: string;
    description: string;
}> => {
    const { imageUrl } = data;
    const imageDescriptionService =
        runtime.getService<IImageDescriptionService>(
            ServiceType.IMAGE_DESCRIPTION
        );

    if (!imageDescriptionService) {
        throw new Error("Image description service not found");
    }

    const resp = await imageDescriptionService.describeImage(imageUrl);
    return {
        title: resp.title.trim(),
        description: resp.description.trim(),
    };
};

/**
 * Configuration options for generating objects with a model.
 */
export interface GenerationOptions {
    runtime: IAgentRuntime;
    context: string;
    modelClass: ModelClass;
    schema?: ZodSchema;
    schemaName?: string;
    schemaDescription?: string;
    stop?: string[];
    mode?: "auto" | "json" | "tool";
    experimental_providerMetadata?: Record<string, unknown>;
    verifiableInference?: boolean;
    verifiableInferenceAdapter?: IVerifiableInferenceAdapter;
    verifiableInferenceOptions?: VerifiableInferenceOptions;
}

/**
 * Base settings for model generation.
 */
interface ModelSettings {
    prompt: string;
    temperature: number;
    maxTokens: number;
    frequencyPenalty: number;
    presencePenalty: number;
    stop?: string[];
    experimental_telemetry?: TelemetrySettings;
}

/**
 * Generates structured objects from a prompt using specified AI models and configuration options.
 *
 * @param {GenerationOptions} options - Configuration options for generating objects.
 * @returns {Promise<any[]>} - A promise that resolves to an array of generated objects.
 * @throws {Error} - Throws an error if the provider is unsupported or if generation fails.
 */
export const generateObject = async ({
    runtime,
    context,
    modelClass,
    schema,
    schemaName,
    schemaDescription,
    stop,
    mode = "json",
    verifiableInference = false,
    verifiableInferenceAdapter,
    verifiableInferenceOptions,
}: GenerationOptions): Promise<GenerateObjectResult<unknown>> => {
    if (!context) {
        const errorMessage = "generateObject context is empty";
        console.error(errorMessage);
        throw new Error(errorMessage);
    }

    const provider = runtime.modelProvider;
    const modelSettings = getModelSettings(runtime.modelProvider, modelClass);
    const model = modelSettings.name;
    const temperature = modelSettings.temperature;
    const frequency_penalty = modelSettings.frequency_penalty;
    const presence_penalty = modelSettings.presence_penalty;
    const max_context_length = modelSettings.maxInputTokens;
    const max_response_length = modelSettings.maxOutputTokens;
    const experimental_telemetry = modelSettings.experimental_telemetry;
    const apiKey = runtime.token;

    try {
        context = await trimTokens(context, max_context_length, runtime);

        const modelOptions: ModelSettings = {
            prompt: context,
            temperature,
            maxTokens: max_response_length,
            frequencyPenalty: frequency_penalty,
            presencePenalty: presence_penalty,
            stop: stop || modelSettings.stop,
            experimental_telemetry: experimental_telemetry,
        };

        const response = await handleProvider({
            provider,
            model,
            apiKey,
            schema,
            schemaName,
            schemaDescription,
            mode,
            modelOptions,
            runtime,
            context,
            modelClass,
            verifiableInference,
            verifiableInferenceAdapter,
            verifiableInferenceOptions,
        });

        return response;
    } catch (error) {
        console.error("Error in generateObject:", error);
        throw error;
    }
};

/**
 * Interface for provider-specific generation options.
 */
interface ProviderOptions {
    runtime: IAgentRuntime;
    provider: ModelProviderName;
    model: any;
    apiKey: string;
    schema?: ZodSchema;
    schemaName?: string;
    schemaDescription?: string;
    mode?: "auto" | "json" | "tool";
    experimental_providerMetadata?: Record<string, unknown>;
    modelOptions: ModelSettings;
    modelClass: ModelClass;
    context: string;
    verifiableInference?: boolean;
    verifiableInferenceAdapter?: IVerifiableInferenceAdapter;
    verifiableInferenceOptions?: VerifiableInferenceOptions;
}

/**
 * Handles AI generation based on the specified provider.
 *
 * @param {ProviderOptions} options - Configuration options specific to the provider.
 * @returns {Promise<any[]>} - A promise that resolves to an array of generated objects.
 */
export async function handleProvider(
    options: ProviderOptions
): Promise<GenerateObjectResult<unknown>> {
    const {
        provider,
        runtime,
        context,
        modelClass,
        //verifiableInference,
        //verifiableInferenceAdapter,
        //verifiableInferenceOptions,
    } = options;
    switch (provider) {
        case ModelProviderName.OPENAI:
        case ModelProviderName.ETERNALAI:
        case ModelProviderName.ALI_BAILIAN:
        case ModelProviderName.VOLENGINE:
        case ModelProviderName.LLAMACLOUD:
        case ModelProviderName.TOGETHER:
        case ModelProviderName.NANOGPT:
        case ModelProviderName.AKASH_CHAT_API:
            return await handleOpenAI(options);
        case ModelProviderName.ANTHROPIC:
        case ModelProviderName.CLAUDE_VERTEX:
            return await handleAnthropic(options);
        case ModelProviderName.GROK:
            return await handleGrok(options);
        case ModelProviderName.GROQ:
            return await handleGroq(options);
        case ModelProviderName.LLAMALOCAL:
            return await generateObjectDeprecated({
                runtime,
                context,
                modelClass,
            });
        case ModelProviderName.GOOGLE:
            return await handleGoogle(options);
        case ModelProviderName.MISTRAL:
            return await handleMistral(options);
        case ModelProviderName.REDPILL:
            return await handleRedPill(options);
        case ModelProviderName.OPENROUTER:
            return await handleOpenRouter(options);
        case ModelProviderName.OLLAMA:
            return await handleOllama(options);
        case ModelProviderName.DEEPSEEK:
            return await handleDeepSeek(options);
        default: {
            const errorMessage = `Unsupported provider: ${provider}`;
            elizaLogger.error(errorMessage);
            throw new Error(errorMessage);
        }
    }
}
/**
 * Handles object generation for OpenAI.
 *
 * @param {ProviderOptions} options - Options specific to OpenAI.
 * @returns {Promise<GenerateObjectResult<unknown>>} - A promise that resolves to generated objects.
 */
async function handleOpenAI({
    model,
    apiKey,
    schema,
    schemaName,
    schemaDescription,
    mode = "json",
    modelOptions,
    provider: _provider,
    runtime,
}: ProviderOptions): Promise<GenerateObjectResult<unknown>> {
    const baseURL = getCloudflareGatewayBaseURL(runtime, 'openai') || models.openai.endpoint;
    const openai = createOpenAI({ apiKey, baseURL });
    return await aiGenerateObject({
        model: openai.languageModel(model),
        schema,
        schemaName,
        schemaDescription,
        mode,
        ...modelOptions,
    });
}

/**
 * Handles object generation for Anthropic models.
 *
 * @param {ProviderOptions} options - Options specific to Anthropic.
 * @returns {Promise<GenerateObjectResult<unknown>>} - A promise that resolves to generated objects.
 */
async function handleAnthropic({
    model,
    apiKey,
    schema,
    schemaName,
    schemaDescription,
    mode = "json",
    modelOptions,
    runtime,
}: ProviderOptions): Promise<GenerateObjectResult<unknown>> {
    elizaLogger.debug("Handling Anthropic request with Cloudflare check");
    const baseURL = getCloudflareGatewayBaseURL(runtime, 'anthropic');
    elizaLogger.debug("Anthropic handleAnthropic baseURL:", { baseURL });

    const anthropic = createAnthropic({ apiKey, baseURL });
    return await aiGenerateObject({
        model: anthropic.languageModel(model),
        schema,
        schemaName,
        schemaDescription,
        mode,
        ...modelOptions,
    });
}

/**
 * Handles object generation for Grok models.
 *
 * @param {ProviderOptions} options - Options specific to Grok.
 * @returns {Promise<GenerateObjectResult<unknown>>} - A promise that resolves to generated objects.
 */
async function handleGrok({
    model,
    apiKey,
    schema,
    schemaName,
    schemaDescription,
    mode = "json",
    modelOptions,
}: ProviderOptions): Promise<GenerateObjectResult<unknown>> {
    const grok = createOpenAI({ apiKey, baseURL: models.grok.endpoint });
    return await aiGenerateObject({
        model: grok.languageModel(model, { parallelToolCalls: false }),
        schema,
        schemaName,
        schemaDescription,
        mode,
        ...modelOptions,
    });
}

/**
 * Handles object generation for Groq models.
 *
 * @param {ProviderOptions} options - Options specific to Groq.
 * @returns {Promise<GenerateObjectResult<unknown>>} - A promise that resolves to generated objects.
 */
async function handleGroq({
    model,
    apiKey,
    schema,
    schemaName,
    schemaDescription,
    mode = "json",
    modelOptions,
    runtime,
}: ProviderOptions): Promise<GenerateObjectResult<unknown>> {
    elizaLogger.debug("Handling Groq request with Cloudflare check");
    const baseURL = getCloudflareGatewayBaseURL(runtime, 'groq');
    elizaLogger.debug("Groq handleGroq baseURL:", { baseURL });

    const groq = createGroq({ apiKey, baseURL });
    return await aiGenerateObject({
        model: groq.languageModel(model),
        schema,
        schemaName,
        schemaDescription,
        mode,
        ...modelOptions,
    });
}

/**
 * Handles object generation for Google models.
 *
 * @param {ProviderOptions} options - Options specific to Google.
 * @returns {Promise<GenerateObjectResult<unknown>>} - A promise that resolves to generated objects.
 */
async function handleGoogle({
    model,
    apiKey: _apiKey,
    schema,
    schemaName,
    schemaDescription,
    mode = "json",
    modelOptions,
}: ProviderOptions): Promise<GenerateObjectResult<unknown>> {
    const google = createGoogleGenerativeAI();
    return await aiGenerateObject({
        model: google(model),
        schema,
        schemaName,
        schemaDescription,
        mode,
        ...modelOptions,
    });
}

/**
 * Handles object generation for Mistral models.
 *
 * @param {ProviderOptions} options - Options specific to Mistral.
 * @returns {Promise<GenerateObjectResult<unknown>>} - A promise that resolves to generated objects.
 */
async function handleMistral({
    model,
    schema,
    schemaName,
    schemaDescription,
    mode,
    modelOptions,
}: ProviderOptions): Promise<GenerateObjectResult<unknown>> {
    const mistral = createMistral();
    return await aiGenerateObject({
        model: mistral(model),
        schema,
        schemaName,
        schemaDescription,
        mode,
        ...modelOptions,
    });
}

/**
 * Handles object generation for Redpill models.
 *
 * @param {ProviderOptions} options - Options specific to Redpill.
 * @returns {Promise<GenerateObjectResult<unknown>>} - A promise that resolves to generated objects.
 */
async function handleRedPill({
    model,
    apiKey,
    schema,
    schemaName,
    schemaDescription,
    mode = "json",
    modelOptions,
}: ProviderOptions): Promise<GenerateObjectResult<unknown>> {
    const redPill = createOpenAI({ apiKey, baseURL: models.redpill.endpoint });
    return await aiGenerateObject({
        model: redPill.languageModel(model),
        schema,
        schemaName,
        schemaDescription,
        mode,
        ...modelOptions,
    });
}

/**
 * Handles object generation for OpenRouter models.
 *
 * @param {ProviderOptions} options - Options specific to OpenRouter.
 * @returns {Promise<GenerateObjectResult<unknown>>} - A promise that resolves to generated objects.
 */
async function handleOpenRouter({
    model,
    apiKey,
    schema,
    schemaName,
    schemaDescription,
    mode = "json",
    modelOptions,
}: ProviderOptions): Promise<GenerateObjectResult<unknown>> {
    const openRouter = createOpenAI({
        apiKey,
        baseURL: models.openrouter.endpoint,
    });
    return await aiGenerateObject({
        model: openRouter.languageModel(model),
        schema,
        schemaName,
        schemaDescription,
        mode,
        ...modelOptions,
    });
}

/**
 * Handles object generation for Ollama models.
 *
 * @param {ProviderOptions} options - Options specific to Ollama.
 * @returns {Promise<GenerateObjectResult<unknown>>} - A promise that resolves to generated objects.
 */
async function handleOllama({
    model,
    schema,
    schemaName,
    schemaDescription,
    mode = "json",
    modelOptions,
    provider,
}: ProviderOptions): Promise<GenerateObjectResult<unknown>> {
    const ollamaProvider = createOllama({
        baseURL: getEndpoint(provider) + "/api",
    });
    const ollama = ollamaProvider(model);
    return await aiGenerateObject({
        model: ollama,
        schema,
        schemaName,
        schemaDescription,
        mode,
        ...modelOptions,
    });
}

/**
 * Handles object generation for Atoma models.
 *
 * @param {ProviderOptions} options - Options specific to Atoma.
 * @returns {Promise<GenerateObjectResult<unknown>>} - A promise that resolves to generated objects.
 */
async function handleAtoma({
    model,
    apiKey,
    schema,
    schemaName: _schemaName,
    schemaDescription: _schemaDescription,
    mode: _mode,
    modelOptions: _modelOptions,
    context,
    runtime: _runtime,
    provider: _provider,
    modelClass: _modelClass,
}: ProviderOptions): Promise<GenerateObjectResult<unknown>> {
    const atomaSDK = new AtomaSDK({
        bearerAuth: apiKey,
    });

    try {
        const result = await atomaSDK.chat.create({
            messages: [
                {
                    content: context,
                    role: "user",
                },
            ],
            model: model,
        });

        const completion = result.choices[0].message.content;

        if (schema) {
            // For schema-based generation, we'll parse the completion as JSON
            // and validate it against the schema
            const parsedCompletion = JSON.parse(completion);
            const validatedObject = schema.parse(parsedCompletion);

            return {
                object: validatedObject,
                finishReason: (result.choices[0].finishReason ?? "stop") as
                    | "stop"
                    | "length"
                    | "error"
                    | "tool-calls",
                usage: {
                    promptTokens: result.usage?.promptTokens ?? 0,
                    completionTokens: result.usage?.completionTokens ?? 0,
                    totalTokens: result.usage?.totalTokens ?? 0,
                },
                warnings: undefined,
                request: {},
                response: {
                    id: result.id,
                    timestamp: new Date(result.created * 1000), // Convert Unix timestamp to Date
                    modelId: result.model,
                },
                logprobs: undefined,
                experimental_providerMetadata: result.systemFingerprint
                    ? {
                          metadata: {
                              systemFingerprint: result.systemFingerprint,
                          },
                      }
                    : undefined,
                toJsonResponse(init?: ResponseInit) {
                    return new Response(
                        JSON.stringify({ object: validatedObject }),
                        {
                            ...init,
                            headers: {
                                ...init?.headers,
                                "content-type":
                                    "application/json; charset=utf-8",
                            },
                        }
                    );
                },
            };
        }

        return {
            object: completion,
            finishReason: (result.choices[0].finishReason ?? "stop") as
                | "stop"
                | "length"
                | "error"
                | "tool-calls",
            usage: {
                promptTokens: result.usage?.promptTokens ?? 0,
                completionTokens: result.usage?.completionTokens ?? 0,
                totalTokens: result.usage?.totalTokens ?? 0,
            },
            warnings: undefined,
            request: {},
            response: {
                id: result.id,
                timestamp: new Date(result.created * 1000), // Convert Unix timestamp to Date
                modelId: result.model,
            },
            logprobs: undefined,
            experimental_providerMetadata: result.systemFingerprint
                ? { metadata: { systemFingerprint: result.systemFingerprint } }
                : undefined,
            toJsonResponse(init?: ResponseInit) {
                return new Response(JSON.stringify({ object: completion }), {
                    ...init,
                    headers: {
                        ...init?.headers,
                        "content-type": "application/json; charset=utf-8",
                    },
                });
            },
        };
    } catch (error) {
        console.error("Error in Atoma handler:", error);
        throw error;
    }
}

/**
 * Handles object generation for DeepSeek models.
 *
 * @param {ProviderOptions} options - Options specific to DeepSeek.
 * @returns {Promise<GenerateObjectResult<unknown>>} - A promise that resolves to generated objects.
 */
async function handleDeepSeek({
    model,
    apiKey,
    schema,
    schemaName,
    schemaDescription,
    mode,
    modelOptions,
}: ProviderOptions): Promise<GenerateObjectResult<unknown>> {
    const openai = createOpenAI({ apiKey, baseURL: models.deepseek.endpoint });
    return await aiGenerateObject({
        model: openai.languageModel(model),
        schema,
        schemaName,
        schemaDescription,
        mode,
        ...modelOptions,
    });
}

// Add type definition for Together AI response
interface TogetherAIImageResponse {
    data: Array<{
        url: string;
        content_type?: string;
        image_type?: string;
    }>;
}

export async function generateTweetActions({
    runtime,
    context,
    modelClass,
}: {
    runtime: IAgentRuntime;
    context: string;
    modelClass: ModelClass;
}): Promise<ActionResponse | null> {
    let retryDelay = 1000;
    while (true) {
        try {
            const response = await generateText({
                runtime,
                context,
                modelClass,
            });
            console.debug(
                "Received response from generateText for tweet actions:",
                response
            );
            const { actions } = parseActionResponseFromText(response.trim());
            if (actions) {
                console.debug("Parsed tweet actions:", actions);
                return actions;
            } else {
                elizaLogger.debug("generateTweetActions no valid response");
            }
        } catch (error) {
            elizaLogger.error("Error in generateTweetActions:", error);
            if (
                error instanceof TypeError &&
                error.message.includes("queueTextCompletion")
            ) {
                elizaLogger.error(
                    "TypeError: Cannot read properties of null (reading 'queueTextCompletion')"
                );
            }
        }
        elizaLogger.log(`Retrying in ${retryDelay}ms...`);
        await new Promise((resolve) => setTimeout(resolve, retryDelay));
        retryDelay *= 2;
    }
}<|MERGE_RESOLUTION|>--- conflicted
+++ resolved
@@ -50,14 +50,10 @@
     TokenizerType,
 } from "./types.ts";
 import { fal } from "@fal-ai/client";
-<<<<<<< HEAD
-import { tavily } from "@tavily/core";
+
+import BigNumber from "bignumber.js";
+import { createPublicClient, http } from "viem";
 import { AtomaSDK } from "atoma-sdk";
-=======
-
-import BigNumber from "bignumber.js";
-import {createPublicClient, http} from "viem";
->>>>>>> 5076588d
 
 type Tool = CoreTool<any, any>;
 type StepResult = AIStepResult<any>;
@@ -174,20 +170,41 @@
  * Get OnChain EternalAI System Prompt
  * @returns System Prompt
  */
-async function getOnChainEternalAISystemPrompt(runtime: IAgentRuntime): Promise<string> | undefined {
-    const agentId = runtime.getSetting("ETERNALAI_AGENT_ID")
+async function getOnChainEternalAISystemPrompt(
+    runtime: IAgentRuntime
+): Promise<string> | undefined {
+    const agentId = runtime.getSetting("ETERNALAI_AGENT_ID");
     const providerUrl = runtime.getSetting("ETERNALAI_RPC_URL");
-    const contractAddress = runtime.getSetting("ETERNALAI_AGENT_CONTRACT_ADDRESS");
+    const contractAddress = runtime.getSetting(
+        "ETERNALAI_AGENT_CONTRACT_ADDRESS"
+    );
     if (agentId && providerUrl && contractAddress) {
         // get on-chain system-prompt
-        const contractABI = [{"inputs": [{"internalType": "uint256", "name": "_agentId", "type": "uint256"}], "name": "getAgentSystemPrompt", "outputs": [{"internalType": "bytes[]", "name": "","type": "bytes[]"}], "stateMutability": "view", "type": "function"}];
+        const contractABI = [
+            {
+                inputs: [
+                    {
+                        internalType: "uint256",
+                        name: "_agentId",
+                        type: "uint256",
+                    },
+                ],
+                name: "getAgentSystemPrompt",
+                outputs: [
+                    { internalType: "bytes[]", name: "", type: "bytes[]" },
+                ],
+                stateMutability: "view",
+                type: "function",
+            },
+        ];
 
         const publicClient = createPublicClient({
             transport: http(providerUrl),
         });
 
         try {
-            const validAddress: `0x${string}` = contractAddress as `0x${string}`;
+            const validAddress: `0x${string}` =
+                contractAddress as `0x${string}`;
             const result = await publicClient.readContract({
                 address: validAddress,
                 abi: contractABI,
@@ -195,17 +212,17 @@
                 args: [new BigNumber(agentId)],
             });
             if (result) {
-                elizaLogger.info('on-chain system-prompt response', result[0]);
+                elizaLogger.info("on-chain system-prompt response", result[0]);
                 const value = result[0].toString().replace("0x", "");
-                let content = Buffer.from(value, 'hex').toString('utf-8');
-                elizaLogger.info('on-chain system-prompt', content);
-                return await fetchEternalAISystemPrompt(runtime, content)
+                const content = Buffer.from(value, "hex").toString("utf-8");
+                elizaLogger.info("on-chain system-prompt", content);
+                return await fetchEternalAISystemPrompt(runtime, content);
             } else {
                 return undefined;
             }
         } catch (error) {
             elizaLogger.error(error);
-            elizaLogger.error('err', error);
+            elizaLogger.error("err", error);
         }
     }
     return undefined;
@@ -215,34 +232,42 @@
  * Fetch EternalAI System Prompt
  * @returns System Prompt
  */
-async function fetchEternalAISystemPrompt(runtime: IAgentRuntime, content: string): Promise<string> | undefined {
-    const IPFS = "ipfs://"
+async function fetchEternalAISystemPrompt(
+    runtime: IAgentRuntime,
+    content: string
+): Promise<string> | undefined {
+    const IPFS = "ipfs://";
     const containsSubstring: boolean = content.includes(IPFS);
     if (containsSubstring) {
-
-        const lightHouse = content.replace(IPFS, "https://gateway.lighthouse.storage/ipfs/");
-        elizaLogger.info("fetch lightHouse", lightHouse)
+        const lightHouse = content.replace(
+            IPFS,
+            "https://gateway.lighthouse.storage/ipfs/"
+        );
+        elizaLogger.info("fetch lightHouse", lightHouse);
         const responseLH = await fetch(lightHouse, {
             method: "GET",
         });
-        elizaLogger.info("fetch lightHouse resp", responseLH)
+        elizaLogger.info("fetch lightHouse resp", responseLH);
         if (responseLH.ok) {
             const data = await responseLH.text();
             return data;
         } else {
-            const gcs = content.replace(IPFS, "https://cdn.eternalai.org/upload/")
-            elizaLogger.info("fetch gcs", gcs)
+            const gcs = content.replace(
+                IPFS,
+                "https://cdn.eternalai.org/upload/"
+            );
+            elizaLogger.info("fetch gcs", gcs);
             const responseGCS = await fetch(gcs, {
                 method: "GET",
             });
-            elizaLogger.info("fetch lightHouse gcs", responseGCS)
+            elizaLogger.info("fetch lightHouse gcs", responseGCS);
             if (responseGCS.ok) {
                 const data = await responseGCS.text();
                 return data;
             } else {
-                throw new Error("invalid on-chain system prompt")
-            }
-            return undefined
+                throw new Error("invalid on-chain system prompt");
+            }
+            return undefined;
         }
     } else {
         return content;
@@ -255,8 +280,12 @@
  * @param provider The model provider name
  * @returns The Cloudflare Gateway base URL if enabled, undefined otherwise
  */
-function getCloudflareGatewayBaseURL(runtime: IAgentRuntime, provider: string): string | undefined {
-    const isCloudflareEnabled = runtime.getSetting("CLOUDFLARE_GW_ENABLED") === "true";
+function getCloudflareGatewayBaseURL(
+    runtime: IAgentRuntime,
+    provider: string
+): string | undefined {
+    const isCloudflareEnabled =
+        runtime.getSetting("CLOUDFLARE_GW_ENABLED") === "true";
     const cloudflareAccountId = runtime.getSetting("CLOUDFLARE_AI_ACCOUNT_ID");
     const cloudflareGatewayId = runtime.getSetting("CLOUDFLARE_AI_GATEWAY_ID");
 
@@ -264,7 +293,7 @@
         isEnabled: isCloudflareEnabled,
         hasAccountId: !!cloudflareAccountId,
         hasGatewayId: !!cloudflareGatewayId,
-        provider: provider
+        provider: provider,
     });
 
     if (!isCloudflareEnabled) {
@@ -273,12 +302,16 @@
     }
 
     if (!cloudflareAccountId) {
-        elizaLogger.warn("Cloudflare Gateway is enabled but CLOUDFLARE_AI_ACCOUNT_ID is not set");
+        elizaLogger.warn(
+            "Cloudflare Gateway is enabled but CLOUDFLARE_AI_ACCOUNT_ID is not set"
+        );
         return undefined;
     }
 
     if (!cloudflareGatewayId) {
-        elizaLogger.warn("Cloudflare Gateway is enabled but CLOUDFLARE_AI_GATEWAY_ID is not set");
+        elizaLogger.warn(
+            "Cloudflare Gateway is enabled but CLOUDFLARE_AI_GATEWAY_ID is not set"
+        );
         return undefined;
     }
 
@@ -287,7 +320,7 @@
         provider,
         baseURL,
         accountId: cloudflareAccountId,
-        gatewayId: cloudflareGatewayId
+        gatewayId: cloudflareGatewayId,
     });
 
     return baseURL;
@@ -377,9 +410,13 @@
         hasRuntime: !!runtime,
         runtimeSettings: {
             CLOUDFLARE_GW_ENABLED: runtime.getSetting("CLOUDFLARE_GW_ENABLED"),
-            CLOUDFLARE_AI_ACCOUNT_ID: runtime.getSetting("CLOUDFLARE_AI_ACCOUNT_ID"),
-            CLOUDFLARE_AI_GATEWAY_ID: runtime.getSetting("CLOUDFLARE_AI_GATEWAY_ID")
-        }
+            CLOUDFLARE_AI_ACCOUNT_ID: runtime.getSetting(
+                "CLOUDFLARE_AI_ACCOUNT_ID"
+            ),
+            CLOUDFLARE_AI_GATEWAY_ID: runtime.getSetting(
+                "CLOUDFLARE_AI_GATEWAY_ID"
+            ),
+        },
     });
 
     const endpoint =
@@ -499,8 +536,11 @@
             case ModelProviderName.TOGETHER:
             case ModelProviderName.NINETEEN_AI:
             case ModelProviderName.AKASH_CHAT_API: {
-                elizaLogger.debug("Initializing OpenAI model with Cloudflare check");
-                const baseURL = getCloudflareGatewayBaseURL(runtime, 'openai') || endpoint;
+                elizaLogger.debug(
+                    "Initializing OpenAI model with Cloudflare check"
+                );
+                const baseURL =
+                    getCloudflareGatewayBaseURL(runtime, "openai") || endpoint;
 
                 //elizaLogger.debug("OpenAI baseURL result:", { baseURL });
                 const openai = createOpenAI({
@@ -570,17 +610,26 @@
                     },
                 });
 
-                let system_prompt = runtime.character.system ?? settings.SYSTEM_PROMPT ?? undefined;
+                let system_prompt =
+                    runtime.character.system ??
+                    settings.SYSTEM_PROMPT ??
+                    undefined;
                 try {
-                    const on_chain_system_prompt = await getOnChainEternalAISystemPrompt(runtime);
+                    const on_chain_system_prompt =
+                        await getOnChainEternalAISystemPrompt(runtime);
                     if (!on_chain_system_prompt) {
-                        elizaLogger.error(new Error("invalid on_chain_system_prompt"))
+                        elizaLogger.error(
+                            new Error("invalid on_chain_system_prompt")
+                        );
                     } else {
-                        system_prompt = on_chain_system_prompt
-                        elizaLogger.info("new on-chain system prompt", system_prompt)
+                        system_prompt = on_chain_system_prompt;
+                        elizaLogger.info(
+                            "new on-chain system prompt",
+                            system_prompt
+                        );
                     }
                 } catch (e) {
-                    elizaLogger.error(e)
+                    elizaLogger.error(e);
                 }
 
                 const { text: openaiResponse } = await aiGenerateText({
@@ -648,11 +697,19 @@
             }
 
             case ModelProviderName.ANTHROPIC: {
-                elizaLogger.debug("Initializing Anthropic model with Cloudflare check");
-                const baseURL = getCloudflareGatewayBaseURL(runtime, 'anthropic') || "https://api.anthropic.com/v1";
+                elizaLogger.debug(
+                    "Initializing Anthropic model with Cloudflare check"
+                );
+                const baseURL =
+                    getCloudflareGatewayBaseURL(runtime, "anthropic") ||
+                    "https://api.anthropic.com/v1";
                 elizaLogger.debug("Anthropic baseURL result:", { baseURL });
 
-                const anthropic = createAnthropic({ apiKey, baseURL, fetch: runtime.fetch });
+                const anthropic = createAnthropic({
+                    apiKey,
+                    baseURL,
+                    fetch: runtime.fetch,
+                });
                 const { text: anthropicResponse } = await aiGenerateText({
                     model: anthropic.languageModel(model),
                     prompt: context,
@@ -740,10 +797,16 @@
             }
 
             case ModelProviderName.GROQ: {
-                elizaLogger.debug("Initializing Groq model with Cloudflare check");
-                const baseURL = getCloudflareGatewayBaseURL(runtime, 'groq');
+                elizaLogger.debug(
+                    "Initializing Groq model with Cloudflare check"
+                );
+                const baseURL = getCloudflareGatewayBaseURL(runtime, "groq");
                 elizaLogger.debug("Groq baseURL result:", { baseURL });
-                const groq = createGroq({ apiKey, fetch: runtime.fetch, baseURL });
+                const groq = createGroq({
+                    apiKey,
+                    fetch: runtime.fetch,
+                    baseURL,
+                });
 
                 const { text: groqResponse } = await aiGenerateText({
                     model: groq.languageModel(model),
@@ -2055,7 +2118,9 @@
     provider: _provider,
     runtime,
 }: ProviderOptions): Promise<GenerateObjectResult<unknown>> {
-    const baseURL = getCloudflareGatewayBaseURL(runtime, 'openai') || models.openai.endpoint;
+    const baseURL =
+        getCloudflareGatewayBaseURL(runtime, "openai") ||
+        models.openai.endpoint;
     const openai = createOpenAI({ apiKey, baseURL });
     return await aiGenerateObject({
         model: openai.languageModel(model),
@@ -2084,7 +2149,7 @@
     runtime,
 }: ProviderOptions): Promise<GenerateObjectResult<unknown>> {
     elizaLogger.debug("Handling Anthropic request with Cloudflare check");
-    const baseURL = getCloudflareGatewayBaseURL(runtime, 'anthropic');
+    const baseURL = getCloudflareGatewayBaseURL(runtime, "anthropic");
     elizaLogger.debug("Anthropic handleAnthropic baseURL:", { baseURL });
 
     const anthropic = createAnthropic({ apiKey, baseURL });
@@ -2141,7 +2206,7 @@
     runtime,
 }: ProviderOptions): Promise<GenerateObjectResult<unknown>> {
     elizaLogger.debug("Handling Groq request with Cloudflare check");
-    const baseURL = getCloudflareGatewayBaseURL(runtime, 'groq');
+    const baseURL = getCloudflareGatewayBaseURL(runtime, "groq");
     elizaLogger.debug("Groq handleGroq baseURL:", { baseURL });
 
     const groq = createGroq({ apiKey, baseURL });
