{
<<<<<<< HEAD
	"name": "@elizaos/cli",
	"version": "1.0.0-alpha.24",
=======
	"name": "elizaos",
	"version": "1.0.0-alpha.23",
>>>>>>> 946c83da
	"description": "elizaOS CLI - Manage your AI agents and plugins",
	"publishConfig": {
		"access": "public"
	},
	"license": "MIT",
	"author": {
		"name": "elizaOS",
		"url": "https://twitter.com/eliza_OS"
	},
	"repository": {
		"type": "git",
		"url": "https://github.com/elizaOS/eliza.git",
		"directory": "packages/cli"
	},
	"files": [
		"dist",
		"templates"
	],
	"keywords": [],
	"type": "module",
	"exports": {
		".": "./dist/index.js",
		"./package.json": "./package.json"
	},
	"bin": {
		"elizaos": "./dist/index.js"
	},
	"scripts": {
		"cli": "bun run build && node dist/index.js",
		"build": "tsup && bun run src/scripts/copy-client-dist.ts && bun run src/scripts/copy-to-create-eliza.ts && bun run src/scripts/copy-templates.ts",
		"release": "changeset version",
		"test": "vitest run",
		"test:dev": "REGISTRY_URL=http://localhost:3333 vitest run",
		"lint": "biome check ./src --config-path=./ --apply-unsafe && biome format ./ --config-path=./ --write",
		"clean": "rm -rf dist .turbo node_modules .turbo-tsconfig.json tsconfig.tsbuildinfo"
	},
	"dependencies": {
		"@antfu/ni": "^0.21.4",
		"@babel/core": "^7.22.1",
		"@babel/parser": "^7.22.6",
		"@babel/plugin-transform-typescript": "^7.22.5",
		"@electric-sql/pglite": "^0.2.17",
<<<<<<< HEAD
		"@elizaos/core": "^1.0.0-alpha.24",
		"@elizaos/plugin-anthropic": "^1.0.0-alpha.24",
		"@elizaos/plugin-discord": "^1.0.0-alpha.24",
		"@elizaos/plugin-local-ai": "^1.0.0-alpha.24",
		"@elizaos/plugin-openai": "^1.0.0-alpha.24",
		"@elizaos/plugin-sql": "^1.0.0-alpha.24",
		"@elizaos/plugin-starter": "^1.0.0-alpha.24",
		"@elizaos/project-starter": "^1.0.0-alpha.24",
=======
		"@elizaos/core": "workspace:*",
		"@elizaos/plugin-anthropic": "workspace:*",
		"@elizaos/plugin-discord": "workspace:*",
		"@elizaos/plugin-local-ai": "workspace:*",
		"@elizaos/plugin-openai": "workspace:*",
		"@elizaos/plugin-sql": "workspace:*",
		"@elizaos/plugin-starter": "workspace:*",
		"@elizaos/project-starter": "workspace:*",
>>>>>>> 946c83da
		"@noble/curves": "^1.8.1",
		"axios": "^1.7.9",
		"chalk": "5.2.0",
		"commander": "^10.0.0",
		"cosmiconfig": "^8.1.3",
		"crypto": "^1.0.1",
		"diff": "^5.1.0",
		"dotenv": "^16.4.5",
		"execa": "^7.0.0",
		"fast-glob": "^3.3.2",
		"fs-extra": "^11.1.0",
		"https-proxy-agent": "^6.2.0",
		"lodash": "^4.17.21",
		"node-fetch": "^3.3.0",
		"ora": "^6.1.2",
		"papaparse": "^5.5.1",
		"prompts": "^2.4.2",
		"recast": "^0.23.2",
		"ts-morph": "^18.0.0",
		"tsconfig-paths": "^4.2.0",
		"tsx": "^4.19.2",
		"zod": "^3.20.2"
	},
	"devDependencies": {
		"@types/babel__core": "^7.20.1",
		"@types/diff": "^5.0.3",
		"@types/fs-extra": "^11.0.1",
		"@types/lodash": "^4.17.7",
		"@types/prompts": "^2.4.2",
		"rimraf": "^4.1.3",
		"tsup": "8.4.0",
		"type-fest": "^3.8.0",
		"typescript": "5.8.2"
	},
	"peerDependencies": {
		"form-data": "4.0.2"
	},
	"gitHead": "f2d87b67a335ea97e8a6078536c581f1b2ddc9a0"
}<|MERGE_RESOLUTION|>--- conflicted
+++ resolved
@@ -1,11 +1,6 @@
 {
-<<<<<<< HEAD
 	"name": "@elizaos/cli",
 	"version": "1.0.0-alpha.24",
-=======
-	"name": "elizaos",
-	"version": "1.0.0-alpha.23",
->>>>>>> 946c83da
 	"description": "elizaOS CLI - Manage your AI agents and plugins",
 	"publishConfig": {
 		"access": "public"
@@ -48,16 +43,6 @@
 		"@babel/parser": "^7.22.6",
 		"@babel/plugin-transform-typescript": "^7.22.5",
 		"@electric-sql/pglite": "^0.2.17",
-<<<<<<< HEAD
-		"@elizaos/core": "^1.0.0-alpha.24",
-		"@elizaos/plugin-anthropic": "^1.0.0-alpha.24",
-		"@elizaos/plugin-discord": "^1.0.0-alpha.24",
-		"@elizaos/plugin-local-ai": "^1.0.0-alpha.24",
-		"@elizaos/plugin-openai": "^1.0.0-alpha.24",
-		"@elizaos/plugin-sql": "^1.0.0-alpha.24",
-		"@elizaos/plugin-starter": "^1.0.0-alpha.24",
-		"@elizaos/project-starter": "^1.0.0-alpha.24",
-=======
 		"@elizaos/core": "workspace:*",
 		"@elizaos/plugin-anthropic": "workspace:*",
 		"@elizaos/plugin-discord": "workspace:*",
@@ -66,7 +51,6 @@
 		"@elizaos/plugin-sql": "workspace:*",
 		"@elizaos/plugin-starter": "workspace:*",
 		"@elizaos/project-starter": "workspace:*",
->>>>>>> 946c83da
 		"@noble/curves": "^1.8.1",
 		"axios": "^1.7.9",
 		"chalk": "5.2.0",
